--- conflicted
+++ resolved
@@ -5554,7 +5554,19 @@
            aten_name='linalg_det',
            sample_inputs_func=sample_inputs_linalg_det,
            decorators=[skipCUDAIfNoMagma, skipCPUIfNoLapack, skipCUDAIfRocm],
-           supports_inplace_autograd=False,),
+           supports_inplace_autograd=False,
+           skips=(
+               # The following tests fail only on ROCm. This is probably
+               # related to the fact that the current linalg.det backward is
+               # unstable if the matrix has repeated singular values, see
+               # https://github.com/pytorch/pytorch/issues/53364
+               SkipInfo('TestGradients', 'test_fn_grad', device_type='cuda',
+                        dtypes=(torch.float64,), active_if=TEST_WITH_ROCM),
+               SkipInfo('TestGradients', 'test_fn_gradgrad', device_type='cuda',
+                        dtypes=(torch.float64,), active_if=TEST_WITH_ROCM),
+               SkipInfo('TestJit', 'test_variant_consistency_jit', device_type='cuda',
+                        dtypes=(torch.float64, torch.float32), active_if=TEST_WITH_ROCM),
+           )),
     OpInfo('linalg.det',
            op=torch.linalg.det,
            variant_test_name='singular',
@@ -5566,7 +5578,7 @@
            decorators=[skipCUDAIfNoMagma, skipCPUIfNoLapack, skipCUDAIfRocm],
            supports_inplace_autograd=False,
            skips=(
-<<<<<<< HEAD
+               SkipInfo('TestCommon', 'test_dtypes'),
                # the double backward run depends on svd_backward, which is
                # yet unstable for inputs with repeated singular values
                SkipInfo('TestGradients', 'test_fn_gradgrad'),
@@ -5575,20 +5587,6 @@
                SkipInfo('TestOpInfo', 'test_unsupported_dtypes'),
                SkipInfo('TestOpInfo', 'test_unsupported_backward',
                         dtypes=(torch.float32, torch.complex64,)),
-=======
-               # linalg.det throwns an error when given complex inputs that require grad
-               SkipInfo('TestCommon', 'test_dtypes'),
-               # The following tests fail only on ROCm. This is probably
-               # related to the fact that the current linalg.det backward is
-               # unstable if the matrix has repeated singular values, see
-               # https://github.com/pytorch/pytorch/issues/53364
-               SkipInfo('TestGradients', 'test_fn_grad', device_type='cuda',
-                        dtypes=(torch.float64,), active_if=TEST_WITH_ROCM),
-               SkipInfo('TestGradients', 'test_fn_gradgrad', device_type='cuda',
-                        dtypes=(torch.float64,), active_if=TEST_WITH_ROCM),
-               SkipInfo('TestJit', 'test_variant_consistency_jit', device_type='cuda',
-                        dtypes=(torch.float64, torch.float32), active_if=TEST_WITH_ROCM),
->>>>>>> 59b10036
            )),
     OpInfo('linalg.cholesky',
            aten_name='linalg_cholesky',
