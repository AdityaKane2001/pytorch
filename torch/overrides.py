"""
Python implementation of ``__torch_function__``

While most of the torch API and handling for ``__torch_function__`` happens
at the C++ level, some of the torch API is written in Python so we need
python-level handling for ``__torch_function__`` overrides as well. The main
developer-facing functionality in this file are handle_torch_function and
has_torch_function. See torch/functional.py and test/test_overrides.py
for usage examples.

Note
----
heavily inspired by NumPy's ``__array_function__`` (see:
https://github.com/pytorch/pytorch/issues/24015 and
https://www.numpy.org/neps/nep-0018-array-function-protocol.html
)

If changing this file in a way that can affect ``__torch_function__`` overhead,
please report the benchmarks in ``benchmarks/overrides_benchmark``. See the
instructions in the ``README.md`` in that directory.
"""

import __future__

import collections
import functools
import types
import warnings
from typing import Dict, Set, List, Any, Callable, Iterable, Type, Iterator
import contextlib

import torch
from torch._C import (
    _has_torch_function, _has_torch_function_unary,
    _has_torch_function_variadic, _add_docstr, _set_torch_function_mode, _get_torch_function_mode)

from torch.utils._mode_utils import _enable_mode, _push_mode, _ModeInfo, _wrap_init

__all__ = [
    "get_ignored_functions",
    "get_overridable_functions",
    "get_testing_overrides",
    "handle_torch_function",
    "has_torch_function",
    "is_tensor_like",
    "is_tensor_method_or_property",
    "wrap_torch_function",
    "enable_reentrant_dispatch",
]

@functools.lru_cache(None)
def get_ignored_functions() -> Set[Callable]:
    """
    Return public functions that cannot be overridden by ``__torch_function__``.

    Returns
    -------
    Set[Callable]
        A tuple of functions that are publicly available in the torch API but cannot
        be overridden with ``__torch_function__``. Mostly this is because none of the
        arguments of these functions are tensors or tensor-likes.

    Examples
    --------
    >>> torch.Tensor.as_subclass in torch.overrides.get_ignored_functions()
    True
    >>> torch.add in torch.overrides.get_ignored_functions()
    False
    """
    Tensor = torch.Tensor
    return {
        torch.typename,
        torch.is_tensor,
        torch.is_storage,
        torch.set_default_tensor_type,
        torch.set_rng_state,
        torch.get_rng_state,
        torch.manual_seed,
        torch.initial_seed,
        torch.seed,
        torch.save,
        torch.load,
        torch.set_printoptions,
        torch.fork,
        torch.get_default_dtype,
        torch.get_num_interop_threads,
        torch.get_num_threads,
        torch.init_num_threads,
        torch.import_ir_module,
        torch.import_ir_module_from_buffer,
        torch.is_anomaly_enabled,
        torch.is_grad_enabled,
        torch.merge_type_from_type_comment,
        torch.parse_ir,
        torch.parse_schema,
        torch.parse_type_comment,
        torch.set_anomaly_enabled,
        torch.set_flush_denormal,
        torch.set_num_interop_threads,
        torch.set_num_threads,
        torch.wait,
        torch.as_tensor,
        torch.from_numpy,
        torch.get_device,
        torch.tensor,
        torch.default_generator,
        torch.has_cuda,
        torch.has_cudnn,
        torch.has_lapack,
        torch.device,
        torch.dtype,
        torch.finfo,
        torch.has_mkl,
        torch.has_mps,
        torch.has_mkldnn,
        torch.has_openmp,
        torch.iinfo,
        torch.memory_format,
        torch.qscheme,
        torch.set_grad_enabled,
        torch.no_grad,
        torch.enable_grad,
        torch.inference_mode,
        torch.is_inference_mode_enabled,
        torch.layout,
        torch.align_tensors,
        torch.arange,
        torch.as_strided,
        torch.bartlett_window,
        torch.blackman_window,
        torch.broadcast_shapes,
        torch.can_cast,
        torch.cudnn_affine_grid_generator,
        torch.cudnn_batch_norm,
        torch.cudnn_convolution,
        torch.cudnn_convolution_transpose,
        torch.cudnn_convolution_relu,
        torch.cudnn_convolution_add_relu,
        torch.cudnn_grid_sampler,
        torch.cudnn_is_acceptable,
        torch.empty,
        torch.empty_strided,
        torch.empty_quantized,
        torch.eye,
        torch.fft.fftfreq,
        torch.fft.rfftfreq,
        torch.from_file,
        torch.full,
        torch.fill,
        torch.hamming_window,
        torch.hann_window,
        torch.kaiser_window,
        torch.linspace,
        torch.logspace,
        torch.mkldnn_adaptive_avg_pool2d,
        torch.mkldnn_convolution,
        torch.mkldnn_max_pool2d,
        torch.mkldnn_max_pool3d,
        torch.mkldnn_linear_backward_weights,
        torch.nested_tensor,
        torch.normal,
        torch.ones,
        torch.promote_types,
        torch.rand,
        torch.randn,
        torch.randint,
        torch.randperm,
        torch.range,
        torch.result_type,
        torch.scalar_tensor,
        torch.sparse_coo_tensor,
        torch.sparse_csr_tensor,
        torch.tril_indices,
        torch.triu_indices,
        torch.vander,
        torch.zeros,
        torch._jit_internal.boolean_dispatch,
        torch.nn.functional.assert_int_or_pair,
        torch.nn.functional.upsample,
        torch.nn.functional.upsample_bilinear,
        torch.nn.functional.upsample_nearest,
        torch.nn.functional.has_torch_function,
        torch.nn.functional.has_torch_function_unary,
        torch.nn.functional.has_torch_function_variadic,
        torch.nn.functional.handle_torch_function,
        torch.nn.functional.sigmoid,
        torch.nn.functional.hardsigmoid,
        torch.nn.functional.tanh,
        # Doesn't actually take or return tensor arguments
        torch.nn.init.calculate_gain,
        # These are deprecated; don't test them
        torch.nn.init.uniform,
        torch.nn.init.normal,
        torch.nn.init.constant,
        torch.nn.init.eye,
        torch.nn.init.dirac,
        torch.nn.init.xavier_uniform,
        torch.nn.init.xavier_normal,
        torch.nn.init.kaiming_uniform,
        torch.nn.init.kaiming_normal,
        torch.nn.init.orthogonal,
        torch.nn.init.sparse,
        has_torch_function,
        handle_torch_function,
        torch.set_autocast_enabled,
        torch.is_autocast_enabled,
        torch.clear_autocast_cache,
        torch.set_autocast_cpu_enabled,
        torch.is_autocast_cpu_enabled,
        torch.set_autocast_cpu_dtype,
        torch.get_autocast_cpu_dtype,
        torch.get_autocast_gpu_dtype,
        torch.set_autocast_gpu_dtype,
        torch.autocast_increment_nesting,
        torch.autocast_decrement_nesting,
        torch.is_autocast_cache_enabled,
        torch.set_autocast_cache_enabled,
        torch.nn.functional.hardswish,
        torch.is_vulkan_available,
        torch.are_deterministic_algorithms_enabled,
        torch.use_deterministic_algorithms,
        torch.is_deterministic_algorithms_warn_only_enabled,
        torch.set_deterministic_debug_mode,
        torch.get_deterministic_debug_mode,
        torch.unify_type_list,
        torch.is_warn_always_enabled,
        torch.set_warn_always,
        torch.vitals_enabled,
        torch.set_vital,
        torch.read_vitals,
        torch.frombuffer,
        torch.asarray,
        Tensor.__delitem__,
        Tensor.__dir__,
        Tensor.__getattribute__,
        Tensor.__init__,
        Tensor.__iter__,
        Tensor.__init_subclass__,
        Tensor.__delattr__,
        Tensor.__setattr__,
        Tensor.__torch_function__,
        Tensor.__torch_dispatch__,
        Tensor.__new__,
        Tensor.__class__,
        Tensor.__subclasshook__,
        Tensor.as_subclass,
        Tensor.reinforce,
        Tensor.new,
        Tensor.new_tensor,
        Tensor.new_empty,
        Tensor.new_empty_strided,
        Tensor.new_zeros,
        Tensor.new_ones,
        Tensor.new_full,
        Tensor._make_subclass,
        Tensor.stride,
        Tensor.unflatten,
        Tensor.to_sparse_coo,
        Tensor.to_sparse_csr,
        Tensor._reduce_ex_internal,
        Tensor._fix_weakref,
        Tensor._make_wrapper_subclass,
        Tensor._python_dispatch.__get__,
        Tensor._conj,
        Tensor._conj_physical,
        Tensor._neg_view,
        Tensor._is_zerotensor,
        Tensor._addmm_activation,
        Tensor._nested_tensor_layer_norm,
        Tensor.to_padded_tensor,
    }


@functools.lru_cache(None)
def get_default_nowrap_functions() -> Set[Callable]:
    """
    Return public functions that do not wrap in a subclass when invoked by
    the default ``Tensor.__torch_function__`` that preserves subclasses.  Typically,
    these functions represent field accesses (i.e., retrieving a Tensor that
    is stored somewhere on the Tensor) as opposed to computation.  Users of
    these functions expect object identity to be preserved over multiple accesses
    (e.g., ``a.grad is a.grad``) which cannot be upheld if we're wrapping on
    the fly every time (furthermore, the tensor stored here might already be
    the subclass, in which case wrapping really ought not to happen).

    Not ALL property accessors have this property; for example ``Tensor.T`` actually
    just creates a new transposed tensor on the fly, and so we SHOULD interpose on
    these calls (you need to check the implementation of the function to see if
    this is the case or not).  Additionally, if a property accessor doesn't return a Tensor,
    it doesn't have to be on this list (though it is harmless if it is).
    """
    Tensor = torch.Tensor
    return {
        Tensor._base.__get__,
        Tensor.grad.__get__,
        Tensor._grad.__get__,
    }


@functools.lru_cache(None)
def get_testing_overrides() -> Dict[Callable, Callable]:
    """Return a dict containing dummy overrides for all overridable functions

    Returns
    -------
    Dict[Callable, Callable]
        A dictionary that maps overridable functions in the PyTorch API to
        lambda functions that have the same signature as the real function
        and unconditionally return -1. These lambda functions are useful
        for testing API coverage for a type that defines ``__torch_function__``.

    Examples
    --------
    >>> import inspect
    >>> my_add = torch.overrides.get_testing_overrides()[torch.add]
    >>> inspect.signature(my_add)
    <Signature (input, other, out=None)>
    """
    # Every function in the PyTorchAPI that can be overriden needs an entry
    # in this dict.
    #
    # Optimally we would use inspect to get the function signature and define
    # the lambda function procedurally but that is blocked by generating
    # function signatures for native kernels that can be consumed by inspect.
    # See Issue #28233.
    Tensor = torch.Tensor
    ret: Dict[Callable, Callable] = {
        torch.abs: lambda input, out=None: -1,
        torch.absolute: lambda input, out=None: -1,
        torch.adaptive_avg_pool1d: lambda input, output_size: -1,
        torch.adaptive_max_pool1d: lambda inputs, output_size: -1,
        torch.acos: lambda input, out=None: -1,
        torch.adjoint: lambda input: -1,
        torch.arccos: lambda input, out=None: -1,
        torch.acosh: lambda input, out=None: -1,
        torch.arccosh: lambda input, out=None: -1,
        torch.add: lambda input, other, out=None: -1,
        torch.addbmm: lambda input, batch1, batch2, alpha=1, beta=1, out=None: -1,
        torch.addcdiv: lambda input, tensor1, tensor2, value=1, out=None: -1,
        torch.addcmul: lambda input, tensor1, tensor2, value=1, out=None: -1,
        torch.addmm: lambda input, mat1, mat2, beta=1, alpha=1, out=None: -1,
        torch.addmv: lambda input, mat, vec, beta=1, alpha=1, out=None: -1,
        torch.addr: lambda input, vec1, vec2, beta=1, alpha=1, out=None: -1,
        torch.affine_grid_generator: lambda theta, size, align_corners: -1,
        torch.all: lambda input, dim=None: -1,
        torch.allclose: lambda input, other, trol=1e-05, atol=1e-08, equal_nan=False: -1,
        torch.alpha_dropout: lambda input, p, train, inplace=False: -1,
        torch.amax: lambda input, dim=None: -1,
        torch.amin: lambda input, dim=None: -1,
        torch.aminmax: lambda input, dim=None, keepdim=False, out=None: -1,
        torch.angle: lambda input, out=None: -1,
        torch.any: lambda input, dim=None, keepdim=False, out=None: -1,
        torch.argmax: lambda input: -1,
        torch.argmin: lambda input: -1,
        torch.argsort: lambda input, dim=None: -1,
        torch.asin: lambda input, out=None: -1,
        torch._assert_async: lambda input: -1,
        torch.arcsin: lambda input, out=None: -1,
        torch.asinh: lambda input, out=None: -1,
        torch.arcsinh: lambda input, out=None: -1,
        torch.atan: lambda input, out=None: -1,
        torch.arctan: lambda input, out=None: -1,
        torch.atan2: lambda input, other, out=None: -1,
        torch.arctan2: lambda input, other, out=None: -1,
        torch.atanh: lambda input, out=None: -1,
        torch.arctanh: lambda input, out=None: -1,
        torch.atleast_1d: lambda *tensors: -1,
        torch.atleast_2d: lambda *tensors: -1,
        torch.atleast_3d: lambda *tensors: -1,
        torch.avg_pool1d: lambda input, kernel_size, stride=None, padding=0, ceil_mode=False, count_include_pad=True: -1,
        torch.baddbmm: lambda input, batch1, batch2, alpha=1, beta=1, out=None: -1,
        torch.batch_norm: lambda input, weight, bias, running_mean, running_var, training, momentum, eps, cudnn_enabled: -1,
        torch.batch_norm_backward_elemt: lambda grad_out, input, mean, invstd, weight, sum_dy, sum_dy_xmu, count_tensor: -1,
        torch.batch_norm_backward_reduce: lambda grad_out, input, mean, invstd, weight, input_g, weight_g, bias_g: -1,
        torch.batch_norm_elemt: lambda input, weight, bias, mean, invstd, eps: -1,
        torch.batch_norm_gather_stats: lambda input, mean, invstd, running_mean, running_var, momentum, eps, count: -1,
        torch.batch_norm_gather_stats_with_counts: lambda input, mean, invstd, running_mean, running_var, momentum, eps, count: -1,
        torch.batch_norm_stats: lambda input, eps: -1,
        torch.batch_norm_update_stats: lambda input, running_mean, running_var, momentum: -1,
        torch.bernoulli: lambda input, generator=None, out=None: -1,
        torch.bilinear: lambda input1, input2, weight, bias: -1,
        torch.binary_cross_entropy_with_logits: (lambda input, target, weight=None, size_average=None, reduce=None,
                                                 reduction='mean', pos_weight=None: -1),
        torch.bincount: lambda input, weights=None, minlength=0: -1,
        torch.binomial: lambda count, prob, generator=None: -1,
        torch.bitwise_and: lambda input, other, out=None: -1,
        torch.bitwise_not: lambda input, out=None: -1,
        torch.bitwise_or: lambda input, other, out=None: -1,
        torch.bitwise_xor: lambda input, other, out=None: -1,
        torch.bitwise_left_shift: lambda input, other, out=None: -1,
        torch.bitwise_right_shift: lambda input, other, out=None: -1,
        torch.block_diag: lambda *tensors: -1,
        torch.bmm: lambda input, mat2, out=None: -1,
        torch.broadcast_tensors: lambda *tensors: -1,
        torch.broadcast_to: lambda self, size: -1,
        torch.bucketize: lambda input, boundaries, out_int32=False, right=False, out=None: -1,
        torch.cartesian_prod: lambda *tensors: -1,
        torch.cat: lambda tensors, dim=0, out=None: -1,
        torch.concat: lambda tensors, dim=0, out=None: -1,  # alias for torch.cat
        torch.cdist: lambda x1, x2, p=2.0, compute_mode='use_mm_for_euclid_dist_if_necessary': -1,
        torch.ceil: lambda input, out=None: -1,
        torch.celu: lambda input, alhpa=1., inplace=False: -1,
        torch.chain_matmul: lambda *matrices, out=None: -1,
        torch.channel_shuffle: lambda input, groups : -1,
        torch.cholesky: lambda input, upper=False, out=None: -1,
        torch.linalg.cholesky: lambda input, out=None: -1,
        torch.linalg.cholesky_ex: lambda input, check_errors=False, out=None: -1,
        torch.cholesky_inverse: lambda input, upper=False, out=None: -1,
        torch.cholesky_solve: lambda input1, input2, upper=False, out=None: -1,
        torch.choose_qparams_optimized: lambda input, numel, n_bins, ratio, bit_width: -1,
        torch.chunk: lambda input, chunks, dim=0: -1,
        torch.clamp: lambda input, min=None, max=None, out=None: -1,
        torch.clip: lambda input, min=None, max=None, out=None: -1,
        torch.clamp_min: lambda input, min, out=None: -1,
        torch.clamp_max: lambda input, max, out=None: -1,
        torch.column_stack: lambda tensors, out=None: -1,
        torch.cov: lambda input, correction=1, fweights=None, aweights=None: -1,
        torch.clone: lambda input: -1,
        torch.combinations: lambda input, r=2, with_replacement=False: -1,
        torch.complex: lambda real, imag: -1,
        torch.copysign: lambda input, other, out=None: -1,
        torch.polar: lambda abs, ang: -1,
        torch.linalg.cond: lambda input, ord=None: -1,
        torch.conj: lambda input, out=None: -1,
        torch.conj_physical: lambda input, out=None: -1,
        torch.resolve_conj: lambda input, out=None: -1,
        torch.resolve_neg: lambda input, out=None: -1,
        torch.constant_pad_nd: lambda input, pad, value=0: -1,
        torch.conv1d: lambda input, weight, bias=None, stride=1, padding=0, dilation=1, groups=1: -1,
        torch.conv2d: lambda input, weight, bias=None, stride=1, padding=0, dilation=1, groups=1: -1,
        torch.conv3d: lambda input, weight, bias=None, stride=1, padding=0, dilation=1, groups=1: -1,
        torch.convolution: lambda input, weight, bias, stride, padding, dilation, transposed, output_adding, groups: -1,
        torch.conv_tbc: lambda input, weight, bias, pad=0: -1,
        torch.conv_transpose1d: lambda input, weight, bias=None, stride=1, padding=0, output_padding=0, groups=1, dilation=1: -1,
        torch.conv_transpose2d: lambda input, weight, bias=None, stride=1, padding=0, output_padding=0, groups=1, dilation=1: -1,
        torch.conv_transpose3d: lambda input, weight, bias=None, stride=1, padding=0, output_padding=0, groups=1, dilation=1: -1,
        torch.corrcoef: lambda input: -1,
        torch.cos: lambda input, out=None: -1,
        torch.cosine_embedding_loss: lambda input1, input2, target, margin=0, size_average=None, reduce=None, reduction='mean': -1,
        torch.cosh: lambda input, out=None: -1,
        torch.cosine_similarity: lambda x1, x2, dim=1, eps=1e-8: -1,
        torch.count_nonzero: lambda input: -1,
        torch.cross: lambda input, other, dim=None, out=None: -1,
        torch.linalg.cross: lambda input, other, dim=-1, out=None: -1,
        torch.ctc_loss: (lambda log_probs, targets, input_lengths, target_lengths, blank=0, reduction='mean',
                         zero_infinity=False: -1),
        torch.cummax: lambda input, dim, out=None: -1,
        torch.cummin: lambda input, dim, out=None: -1,
        torch.cumprod: lambda input, dim, out=None, dtype=None: -1,
        torch.cumsum: lambda input, dim, out=None, dtype=None: -1,
        torch.cumulative_trapezoid: lambda y, x=None, dim=-1: -1,
        torch.logcumsumexp: lambda input, dim, out=None: -1,
        torch.deg2rad: lambda input, out=None: -1,
        torch.dequantize: lambda input: -1,
        torch.det: lambda input: -1,
        torch.linalg.det: lambda input: -1,  # alias for torch.det  # type: ignore[attr-defined]
        torch.detach: lambda input: -1,
        torch.diag: lambda input, diagonal=0, out=None: -1,
        torch.diag_embed: lambda input, diagonal=0, out=None: -1,
        torch.diagflat: lambda input, offset=0: -1,
        torch.diff: lambda input, n=1, dim=-1, prepend=None, append=None, out=None: -1,
        torch.diagonal: lambda input, offset=0, dim1=0, dim2=1: -1,
        torch.linalg.diagonal: lambda input, offset=0, dim1=-2, dim2=-1: -1,
        torch.diagonal_scatter: lambda input, src, offset=0, dim1=0, dim2=1: -1,
        torch.digamma: lambda input, out=None: -1,
        torch.dist: lambda input, other, p=2: -1,
        torch.div: lambda input, other, rounding_mode=None, out=None: -1,
        torch.divide: lambda input, other, rounding_mode=None, out=None: -1,
        torch.dot: lambda input, other, out=None: -1,
        torch.dropout: lambda input, p, train, inplace=False: -1,
        torch.dsmm: lambda input, mat2: -1,
        torch.hsmm: lambda mat1, mat2: -1,
        torch.dsplit: lambda input, indices_or_sections: -1,
        torch.dstack: lambda tensors, out=None: -1,
        torch.eig: lambda input, eigenvectors=False, out=None: -1,
        torch.linalg.eig: lambda input, out=None: -1,
        torch.linalg.eigvals: lambda input, out=None: -1,
        torch.linalg.eigh: lambda input, UPLO="L", out=None: -1,
        torch.linalg.eigvalsh: lambda input, UPLO="L", out=None: -1,
        torch.einsum: lambda equation, *operands: -1,
        torch.embedding: (lambda input, weight, padding_idx=None, max_norm=None, norm_type=2.0, scale_grad_by_freq=False,
                          sparse=False: -1),
        torch.embedding_bag: (lambda input, weight, offsets, max_norm=None, norm_type=2, scale_grad_by_freq=False,
                              mode='mean', sparse=False, per_sample_weights=None, padding_idx=None: -1),
        torch.empty_like: lambda input, dtype=None, layout=None, device=None, requires_grad=False: -1,
        torch.eq: lambda input, other, out=None: -1,
        torch.equal: lambda input, other: -1,
        torch.erf: lambda input, out=None: -1,
        torch.erfc: lambda input, out=None: -1,
        torch.erfinv: lambda input, out=None: -1,
        torch.exp: lambda input, out=None: -1,
        torch.exp2: lambda input, out=None: -1,
        torch.expm1: lambda input, out=None: -1,
        torch.fake_quantize_per_channel_affine: lambda input, scale, zero_point, axis, quant_min, quant_max: -1,
        torch.fake_quantize_per_tensor_affine: lambda input, scale, zero_point, quant_min, quant_max: -1,
        torch.fused_moving_avg_obs_fake_quant: (lambda x, observer_on, fake_quant_on, averaging_const, running_min,
                                                running_max, scale, zero_point, quant_min, quant_max, ch_axis,
                                                per_row_fake_quant=False, symmetric_quant=False: -1),
        torch.fbgemm_linear_fp16_weight: lambda input, packed_weight, bias: -1,
        torch.fbgemm_linear_fp16_weight_fp32_activation: lambda input, packed_weight, bias: -1,
        torch.fbgemm_linear_int8_weight: lambda input, weight, packed, col_offsets, weight_scale, weight_zero_point, bias: -1,
        torch.fbgemm_linear_int8_weight_fp32_activation: (lambda input, weight, packed, col_offsets, weight_scale,
                                                          weight_zero_point, bias: -1),
        torch.fbgemm_linear_quantize_weight: lambda input: -1,
        torch.fbgemm_pack_gemm_matrix_fp16: lambda input: -1,
        torch.fbgemm_pack_quantized_matrix: lambda input, a, b: -1,
        torch.feature_alpha_dropout: lambda input, p, train: -1,
        torch.feature_dropout: lambda input, p, train: -1,
        torch.fft.fft: lambda input, n=None, dim=-1, norm=None: -1,
        torch.fft.ifft: lambda input, n=None, dim=-1, norm=None: -1,
        torch.fft.rfft: lambda input, n=None, dim=-1, norm=None: -1,
        torch.fft.irfft: lambda input, n=None, dim=-1, norm=None: -1,
        torch.fft.hfft: lambda input, n=None, dim=-1, norm=None: -1,
        torch.fft.ihfft: lambda input, n=None, dim=-1, norm=None: -1,
        torch.fft.hfft2: lambda input, s=None, dim=(-2, -1), norm=None: -1,
        torch.fft.ihfft2: lambda input, s=None, dim=(-2, -1), norm=None: -1,
        torch.fft.hfftn: lambda input, s=None, dim=-1, norm=None: -1,
        torch.fft.ihfftn: lambda input, s=None, dim=-1, norm=None: -1,
        torch.fft.fftn: lambda input, s=None, dim=None, norm=None: -1,
        torch.fft.ifftn: lambda input, s=None, dim=None, norm=None: -1,
        torch.fft.rfftn: lambda input, s=None, dim=None, norm=None: -1,
        torch.fft.irfftn: lambda input, s=None, dim=None, norm=None: -1,
        torch.fft.fft2: lambda input, s=None, dim=(-2, -1), norm=None: -1,
        torch.fft.ifft2: lambda input, s=None, dim=(-2, -1), norm=None: -1,
        torch.fft.rfft2: lambda input, s=None, dim=(-2, -1), norm=None: -1,
        torch.fft.irfft2: lambda input, s=None, dim=(-2, -1), norm=None: -1,
        torch.fft.fftshift: lambda input, dim=None: -1,
        torch.fft.ifftshift: lambda input, dim=None: -1,
        torch.fft.fft: lambda input, n=None, dim=-1, norm=None: -1,
        torch.fix: lambda input, out=None: -1,
        torch.flatten: lambda input, start_dim=0, end_dim=-1: -1,
        torch.flip: lambda input, dims: -1,
        torch.fliplr: lambda input: -1,
        torch.flipud: lambda input: -1,
        torch.frobenius_norm: lambda input, dim=None, keepdim=False, out=None: -1,
        torch.floor: lambda input, out=None: -1,
        torch.floor_divide: lambda input, other: -1,
        torch.float_power: lambda input, exponent, out=None: -1,
        torch.fmod: lambda input, other, out=None: -1,
        torch.frac: lambda input, out=None: -1,
        torch.frexp: lambda input, out=None: -1,
        torch.full_like: lambda input, fill_value, out=None, dtype=None, layout=torch.strided, device=None, requires_grad=False: -1,
        torch.lu_unpack: lambda LU_data, LU_pivots, unpack_data=True, unpack_pivots=True: -1,
        torch.gather: lambda input, dim, index, out=None, sparse_grad=False: -1,
        torch.gcd: lambda input, other, out=None: -1,
        torch.ge: lambda input, other, out=None: -1,
        torch.greater_equal: lambda input, other, out=None: -1,
        torch.geqrf: lambda input, out=None: -1,
        torch.i0: lambda input, out=None: -1,
        torch.inner: lambda input, other, out=None: -1,
        torch.outer: lambda input, vec2, out=None: -1,
        torch.ger: lambda input, vec2, out=None: -1,  # alias for torch.outer
        torch.gradient: lambda input, spacing=None, dim=None, edge_order=1: -1,
        torch.grid_sampler: lambda input, grid, interpolation_mode, padding_mode, align_corners: -1,
        torch.grid_sampler_2d: lambda input, grid, interpolation_mode, padding_mode, align_corners: -1,
        torch.grid_sampler_3d: lambda input, grid, interpolation_mode, padding_mode, align_corners: -1,
        torch.group_norm: lambda input, num_groups, weight=None, bias=None, eps=1e-05, cudnn_enabled=True: -1,
        torch.gru: lambda input, hx, params, has_biases, num_layers, gropout, train, bidirectional, batch_first: -1,
        torch.gru_cell: lambda input, hx, w_ih, w_hh, b_ih=None, b_hh=None: -1,
        torch.gt: lambda input, other, out=None: -1,
        torch.greater: lambda input, other, out=None: -1,
        torch.hardshrink: lambda input, lambd=0.5: -1,
        torch.heaviside: lambda input, values, out=None: -1,
        torch.hinge_embedding_loss: lambda input, target, margin=1.0, size_average=None, reduce=None, reduction='mean': -1,
        torch.histc: lambda input, bins=100, min=0, max=0, out=None: -1,
        torch.histogram: lambda input, bins=100, min=None, max=None, weight=None, density=False, out=None: -1,
        torch.histogramdd: lambda input, bins, range=None, weight=None, density=False: -1,
        torch.linalg.householder_product: lambda input, tau: -1,
        torch.hspmm: lambda mat1, mat2, out=None: -1,
        torch.hsplit: lambda input, indices_or_sections: -1,
        torch.hstack: lambda tensors, out=None: -1,
        torch.hypot: lambda input, other, out=None: -1,
        torch.igamma: lambda input, other, out=None: -1,
        torch.igammac: lambda input, other, out=None: -1,
        torch.imag: lambda input, out=None: -1,
        torch.index_add: lambda input, dim, index, source: -1,
        torch.index_copy: lambda input, dim, index, source: -1,
        torch.index_put: lambda input, indices, values, accumulate=False: -1,
        torch.index_select: lambda input, dim, index, out=None: -1,
        torch.index_fill: lambda input, dim, index, value: -1,
        torch._index_reduce: lambda input, dim, index, source, reduce, include_input=True: -1,
        torch.isfinite: lambda tensor: -1,
        torch.isin: lambda e, te, assume_unique=False, invert=False: -1,
        torch.isinf: lambda tensor: -1,
        torch.isreal: lambda tensor: -1,
        torch.isposinf: lambda input, out=None: -1,
        torch.isneginf: lambda input, out=None: -1,
        torch.instance_norm: (lambda input, running_mean, running_var, weight, bias, use_input_stats, momentum, eps,
                              cudnn_enabled: -1),
        torch.int_repr: lambda input: -1,
        torch.inverse: lambda input, out=None: -1,
        torch.linalg.inv: lambda input, out=None: -1,
        torch.linalg.inv_ex: lambda input, check_errors=False, out=None: -1,
        torch.is_complex: lambda input: -1,
        torch.is_conj: lambda input: -1,
        torch.is_neg: lambda input: -1,
        torch.is_distributed: lambda input: -1,
        torch.is_inference: lambda input: -1,
        torch.is_floating_point: lambda input: -1,
        torch.is_nonzero: lambda input: -1,
        torch.is_same_size: lambda input, other: -1,
        torch.is_signed: lambda input: -1,
        torch.isclose: lambda input, other, rtol=1e-05, atol=1e-08, equal_nan=False: -1,
        torch.isnan: lambda input: -1,
        torch.istft: (lambda input, n_fft, hop_length=None, win_length=None, window=None, center=True,
                      normalized=False, onesided=None, length=None, return_complex=False: -1),
        torch.kl_div: lambda input, target, size_average=None, reduce=None, reduction='mean', log_target=False: -1,
        torch.kron: lambda input, other: -1,
        torch.kthvalue: lambda input, k, dim=None, keepdim=False, out=None: -1,
        torch.layer_norm: lambda input, normalized_shape, weight=None, bias=None, esp=1e-05, cudnn_enabled=True: -1,
        torch.lcm: lambda input, other, out=None: -1,
        torch.ldexp: lambda input, other, out=None: -1,
        torch.le: lambda input, other, out=None: -1,
        torch.less_equal: lambda input, other, out=None: -1,
        torch.lerp: lambda input, end, weight, out=None: -1,
        torch.lgamma: lambda input, out=None: -1,
        torch.lobpcg: lambda input, k=None, B=None, X=None, n=None, iK=None, niter=None, tol=None, largest=None, method=None,
        tracker=None, ortho_iparams=None, ortho_fparams=None, ortho_bparams=None: -1,
        torch.log: lambda input, out=None: -1,
        torch.log_softmax: lambda input, dim, dtype=None: -1,
        torch.log10: lambda input, out=None: -1,
        torch.log1p: lambda input, out=None: -1,
        torch.log2: lambda input, out=None: -1,
        torch.logaddexp: lambda input, other, out=None: -1,
        torch.logaddexp2: lambda input, other, out=None: -1,
        torch.logdet: lambda input: -1,
        torch.xlogy: lambda x, y, out=None: -1,
        torch.logical_and: lambda input, other, out=None: -1,
        torch.logical_not: lambda input, out=None: -1,
        torch.logical_or: lambda input, other, out=None: -1,
        torch.logical_xor: lambda input, other, out=None: -1,
        torch.logsumexp: lambda input, names, keepdim=False, out=None: -1,
        torch.logit: lambda input, eps=None: -1,
        torch.logsumexp: lambda input, names, keepdim=False, out=None: -1,
        torch.lstm: lambda data, batch_sizes, hx, params, has_biases, num_layers, dropout, train, bidirectional: -1,
        torch.lstm_cell: lambda input, hx, w_ih, w_hh, b_ih=None, b_hh=None: -1,
        torch.lstsq: lambda input, A, out=None: -1,
        torch.lt: lambda input, other, out=None: -1,
        torch.less: lambda input, other, out=None: -1,
        torch.lu: lambda A, pivot=True, get_infos=False, out=None: -1,
        torch.lu_solve: lambda b, LU_data, LU_pivots, out=None: -1,
        torch.margin_ranking_loss: lambda input1, input2, target, margin=0, size_average=None, reduce=None, reduction='mean': -1,  # type: ignore[attr-defined]  # noqa: B950
        torch.masked_fill: lambda input, mask, value: -1,
        torch.masked_scatter: lambda input, mask, source: -1,
        torch.masked_select: lambda input, mask, out=None: -1,
        torch.matmul: lambda input, other, out=None: -1,
        torch.linalg.lu_factor: lambda input, pivot=True, out=None: -1,
        torch.linalg.lu_factor_ex: lambda input, pivot=True, check_errors=False, out=None: -1,
        torch.linalg.matmul: lambda input, other, out=None: -1,  # alias for torch.matmul
        torch.matrix_power: lambda input, n: -1,
        torch.linalg.matrix_power: lambda input, n, out=None: -1,
        torch.matrix_rank: lambda input, tol=None, symmetric=False: -1,
        torch.linalg.matrix_rank: lambda input, tol=None, hermitian=False: -1,
        torch.linalg.multi_dot: lambda tensors, out=None: -1,
        torch.matrix_exp: lambda input: -1,
        torch.linalg.matrix_exp: lambda input: -1,
        torch.max: lambda input, out=None: -1,
        torch.maximum: lambda input, other, out=None: -1,
        torch.fmax: lambda input, other, out=None: -1,
        torch.max_pool1d: lambda input, kernel_size, stride=None, padding=0, dilation=1, ceil_mode=False: -1,
        torch.max_pool2d: lambda input, kernel_size, stride=None, padding=0, dilation=1, ceil_mode=False: -1,
        torch.max_pool3d: lambda input, kernel_size, stride=None, padding=0, dilation=1, ceil_mode=False: -1,
        torch.max_pool1d_with_indices: (lambda input, kernel_size, stride=None, padding=0, dilation=1,
                                        return_indices=False, ceil_mode=False: -1),
        torch.mean: lambda input, dim=None: -1,
        torch.nanmean: lambda input, dim=None, keepdim=False, dtype=None, out=None: -1,
        torch.median: lambda input, dim=None: -1,
        torch.nanmedian: lambda input, dim=None: -1,
        torch.meshgrid: lambda *tensors, **kwargs: -1,
        torch.min: lambda input, out=None: -1,
        torch.minimum: lambda input, other, out=None: -1,
        torch.fmin: lambda input, other, out=None: -1,
        torch.miopen_batch_norm: (lambda input, weight, bias, running_mean, running_var, training,
                                  exponential_average_factor, epsilon: -1),
        torch.miopen_convolution: lambda input, weight, bias, padding, stride, dilation, groups, benchmark, deterministic: -1,
        torch.miopen_convolution_transpose: (lambda input, weight, bias, padding, output_padding, stride, dilation,
                                             groups, benchmark, deterministic: -1),
        torch.miopen_depthwise_convolution: (lambda input, weight, bias, padding, stride, dilation, groups, benchmark,
                                             deterministic: -1),
        torch.miopen_rnn: (lambda input, weight, weight_stride0, hx, cx, mode, hidden_size, num_layers, batch_first,
                           dropout, train, bidirectional, batch_sizes, dropout_state: -1),
        torch.mm: lambda input, mat2, out=None: -1,
        torch.mode: lambda input, dim=-1, keepdim=False, out=None: -1,
        torch.movedim: lambda input, source, destination: -1,
        torch.moveaxis: lambda input, source, destination: -1,
        torch.msort: lambda input, descending=False, out=None: -1,
        torch.mul: lambda input, other, out=None: -1,
        torch.multiply: lambda input, other, out=None: -1,
        torch.multinomial: lambda input, num_samples, replacement=False, out=None: -1,
        torch.mv: lambda input, vec, out=None: -1,
        torch.mvlgamma: lambda input, p: -1,
        torch.narrow: lambda input, dim, start, length: -1,
        torch.narrow_copy: lambda input, dim, start, length: -1,
        torch.nan_to_num: lambda input, nan=0.0, posinf=None, neginf=None, out=None: -1,
        torch.native_batch_norm: lambda input, weight, bias, running_mean, running_var, training, momentum, eps: -1,
        torch.native_dropout: lambda input, p, train: -1,
        torch.native_layer_norm: lambda input, normalized_shape, weight=None, bias=None, eps=1e-05: -1,
        torch.native_group_norm: lambda input, weight, bias, N, C, HxW, group, eps: -1,
        torch.native_norm: lambda input, p=2: -1,
        torch.native_norm: lambda input, p=2: -1,
        torch.native_norm: lambda input, p=2, dim=None, keepdim=False, dtype=None: -1,
        torch.native_channel_shuffle: lambda input, groups : -1,
        torch.ne: lambda input, other, out=None: -1,
        torch.not_equal: lambda input, other, out=None: -1,
        torch.neg: lambda input, out=None: -1,
        torch.negative: lambda input, out=None: -1,
        torch.nextafter: lambda input, other, out=None: -1,
        torch.nn.functional.adaptive_avg_pool2d: lambda input, output_size: -1,
        torch.nn.functional.adaptive_avg_pool3d: lambda input, output_size: -1,
        torch.nn.functional.adaptive_max_pool1d: lambda input, output_size, return_indices=False: -1,
        torch.nn.functional.adaptive_max_pool1d_with_indices: lambda input, output_size, return_indices=False: -1,
        torch.nn.functional.adaptive_max_pool2d: lambda input, output_size, return_indices=False: -1,
        torch.nn.functional.adaptive_max_pool2d_with_indices: lambda input, output_size, return_indices=False: -1,
        torch.nn.functional.adaptive_max_pool3d: lambda input, output_size, return_indices=False: -1,
        torch.nn.functional.adaptive_max_pool3d_with_indices: lambda input, output_size, return_indices=False: -1,
        torch.nn.functional.affine_grid: lambda theta, size, align_corners=None: -1,
        torch.nn.functional.alpha_dropout: lambda input, p=0.5, training=False, inplace=False: -1,
        torch.nn.functional.avg_pool2d: (lambda input, kernel_size, stride=None, padding=0, ceil_mode=False,
                                         count_include_pad=True, divisor_override=None: -1),
        torch.nn.functional.avg_pool3d: (lambda input, kernel_size, stride=None, padding=0, ceil_mode=False,
                                         count_include_pad=True, divisor_override=None: -1),
        torch.nn.functional.batch_norm: (lambda input, running_mean, running_var, weight=None, bias=None, training=False,
                                         momentum=0.1, eps=1e-05: -1),
        torch.nn.functional.bilinear: lambda input1, input2, weight, bias=None: -1,
        torch.nn.functional.binary_cross_entropy: (lambda input, target, weight=None, size_average=None, reduce=None,
                                                   reduction="mean": -1),
        torch.nn.functional.binary_cross_entropy_with_logits: (lambda input, target, weight=None, size_average=None,
                                                               reduce=None, reduction="mean", pos_weight=None: -1),
        torch.nn.functional.celu: lambda input, alpha=1.0, inplace=False: -1,
        torch.nn.functional.cosine_embedding_loss: (lambda input1, input2, target, margin=0, size_average=None,
                                                    reduce=None, reduction='mean': -1),
        torch.nn.functional.cross_entropy: (lambda input, target, weight=None, size_average=None, ignore_index=-100,
                                            reduce=None, reduction="mean", label_smoothing=0.0: -1),
        torch.nn.functional.ctc_loss: (lambda log_probs, targets, input_lengths, target_lengths, blank=0,
                                       reduction='mean', zero_infinity=False: -1),
        torch.nn.functional.dropout: lambda input, p=0.5, training=True, inplace=False: -1,
        torch.nn.functional.dropout2d: lambda input, p=0.5, training=True, inplace=False: -1,
        torch.nn.functional.dropout3d: lambda input, p=0.5, training=True, inplace=False: -1,
        torch.nn.functional.elu: lambda input, alpha=1.0, inplace=False: -1,
        torch.nn.functional.embedding: (lambda input, weight, padding_idx=None, max_norm=None, norm_type=2.0,
                                        scale_grad_by_freq=False, sparse=False: -1),
        torch.nn.functional.embedding_bag: (lambda input, weight, offsets=None, max_norm=None, norm_type=2,
                                            scale_grad_by_freq=False, mode='mean', sparse=False, per_sample_weights=None,
                                            include_last_offset=False, padding_idx=None: -1),
        torch.nn.functional.feature_alpha_dropout: lambda input, p=0.5, training=False, inplace=False: -1,
        torch.nn.functional.fold: lambda input, output_size, kernel_size, dilation=1, padding=0, stride=1: -1,
        torch.nn.functional.fractional_max_pool2d: (lambda input, kernel_size, output_size=None, output_ratio=None,
                                                    return_indices=False, _random_samples=None: -1),
        torch.nn.functional.fractional_max_pool2d_with_indices: (
            lambda input, kernel_size, output_size=None, output_ratio=None, return_indices=False,
            _random_samples=None: -1),
        torch.nn.functional.fractional_max_pool3d: (lambda input, kernel_size, output_size=None, output_ratio=None,
                                                    return_indices=False, _random_samples=None: -1),
        torch.nn.functional.fractional_max_pool3d_with_indices: (
            lambda input, kernel_size, output_size=None, output_ratio=None, return_indices=False,
            _random_samples=None: -1),
        torch.nn.functional.gaussian_nll_loss: lambda input, target, var, full=False, eps=1e-06, reduction='mean': -1,
        torch.nn.functional.gelu: lambda input, approximate='none': -1,
        torch.nn.functional.glu: lambda input, dim=-1: -1,
        torch.nn.functional.grid_sample: lambda input, grid, mode='bilinear', padding_mode='zeros', align_corners=None: -1,
        torch.nn.functional.group_norm: lambda input, num_groups, weight=None, bias=None, eps=1e-05: -1,
        torch.nn.functional.gumbel_softmax: lambda logits, tau=1, hard=False, eps=1e-10, dim=-1: -1,
        torch.nn.functional.hardshrink: lambda input, lambd=0.5: -1,
        torch.nn.functional.hardtanh: lambda input, min_val=-1., max_val=1., inplace=False: -1,
        torch.nn.functional.hinge_embedding_loss: (lambda input, target, margin=1.0, size_average=None, reduce=None,
                                                   reduction='mean': -1),
        torch.nn.functional.instance_norm: (lambda input, running_mean=None, running_var=None, weight=None, bias=None,
                                            use_input_stats=True, momentum=0.1, eps=1e-05: -1),
        torch.nn.functional.interpolate: (lambda input, size=None, scale_factor=None, mode='nearest', align_corners=None,
                                          recompute_scale_factor=None, antialias=False: -1),
        torch.nn.functional.kl_div: lambda input, target, size_average=None, reduce=None, reduction='mean', log_target=False: -1,
        torch.nn.functional.l1_loss: lambda input, target, size_average=None, reduce=None, reduction='mean': -1,
        torch.nn.functional.layer_norm: lambda input, normalized_shape, weight=None, bias=None, eps=1e-05: -1,
        torch.nn.functional.leaky_relu: lambda input, negative_slope=0.01, inplace=False: -1,
        torch.nn.functional.linear: lambda input, weight, bias=None: -1,
        torch.nn.functional.local_response_norm: lambda input, size, alpha=0.0001, beta=0.75, k=1.0: -1,
        torch.nn.functional.log_softmax: lambda input, dim=None, _stacklevel=3, dtype=None: -1,
        torch.nn.functional.logsigmoid: lambda input: -1,
        torch.nn.functional.lp_pool1d: lambda input, norm_type, kernel_size, stride=None, ceil_mode=False: -1,
        torch.nn.functional.lp_pool2d: lambda input, norm_type, kernel_size, stride=None, ceil_mode=False: -1,
        torch.nn.functional.margin_ranking_loss: (lambda input1, input2, target, margin=0, size_average=None,
                                                  reduce=None, reduction='mean': -1),
        torch.nn.functional.max_pool1d: (lambda input, kernel_size, stride=None, padding=0, dilation=1,
                                         ceil_mode=False, return_indices=False: -1),
        torch.nn.functional.max_pool1d_with_indices: (lambda input, kernel_size, stride=None, padding=0, dilation=1,
                                                      return_indices=False, ceil_mode=False: -1),
        torch.nn.functional.max_pool2d: (lambda input, kernel_size, stride=None, padding=0, dilation=1,
                                         ceil_mode=False, return_indices=False: -1),
        torch.nn.functional.max_pool2d_with_indices: (lambda input, kernel_size, stride=None, padding=0, dilation=1,
                                                      return_indices=False, ceil_mode=False: -1),
        torch.nn.functional.max_pool3d: (lambda input, kernel_size, stride=None, padding=0, dilation=1,
                                         return_indices=False, ceil_mode=False: -1),
        torch.nn.functional.max_pool3d_with_indices: (lambda input, kernel_size, stride=None, padding=0, dilation=1,
                                                      return_indices=False, ceil_mode=False: -1),
        torch.nn.functional.max_unpool1d: lambda input, indices, kernel_size, stride=None, padding=0, output_size=None: -1,
        torch.nn.functional.max_unpool2d: lambda input, indices, kernel_size, stride=None, padding=0, output_size=None: -1,
        torch.nn.functional.max_unpool3d: lambda input, indices, kernel_size, stride=None, padding=0, output_size=None: -1,
        torch.nn.functional.mse_loss: lambda input, target, size_average=None, reduce=None, reduction='mean': -1,
        torch.nn.functional.multi_head_attention_forward: (
            lambda query, key, value, embed_dim_to_check, num_heads, in_proj_weight, in_proj_bias, bias_k, bias_v,
            add_zero_attn, dropout_p, out_proj_weight, out_proj_bias, training=True, key_padding_mask=None,
            need_weights=True, attn_mask=None, use_separate_proj_weight=False, q_proj_weight=None, k_proj_weight=None,
            v_proj_weight=None, static_k=None, static_v=None, average_attn_weights=None: -1),
        torch.nn.functional.multi_margin_loss: (lambda input, target, p=1, margin=1.0, weight=None, size_average=None,
                                                reduce=None, reduction='mean': -1),
        torch.nn.functional.multilabel_margin_loss: (lambda input, target, size_average=None, reduce=None,
                                                     reduction='mean': -1),
        torch.nn.functional.multilabel_soft_margin_loss: (lambda input, target, weight=None, size_average=None,
                                                          reduce=None, reduction='mean': -1),
        torch.nn.functional.nll_loss: (lambda input, target, weight=None, size_average=None, ignore_index=-100,
                                       reduce=None, reduction='mean': -1),
        torch.nn.functional.normalize: lambda input, p=2, dim=1, eps=1e-12, out=None: -1,
        torch.nn.functional.one_hot: lambda tensor, num_classes=-1: -1,
        torch.nn.functional.pad: lambda input, pad, mode='constant', value=0: -1,
        torch.nn.functional.pairwise_distance: lambda x1, x2, p=2.0, eps=1e-06, keepdim=False: -1,
        torch.nn.functional.poisson_nll_loss: (lambda input, target, log_input=True, full=False, size_average=None,
                                               eps=1e-08, reduce=None, reduction='mean': -1),
        torch.nn.functional.prelu: lambda input, weight: -1,
        torch.nn.functional.relu: lambda input, inplace=False: -1,
        torch.nn.functional.relu6: lambda input, inplace=False: -1,
        torch.nn.functional.rrelu: lambda input, lower=0.125, upper=0.3333333333333333, training=False, inplace=False: -1,
        torch.nn.functional.selu: lambda input, inplace=False: -1,
        torch.nn.functional.silu: lambda input, inplace=False: -1,
        torch.nn.functional.mish: lambda input, inplace=False: -1,
        torch.nn.functional.smooth_l1_loss: lambda input, target, size_average=None, reduce=None, reduction='mean', beta=1.: -1,
        torch.nn.functional.huber_loss: lambda input, target, reduction='mean', delta=1.: -1,
        torch.nn.functional.soft_margin_loss: lambda input, target, size_average=None, reduce=None, reduction='mean': -1,
        torch.nn.functional.softmax: lambda input, dim=None, _stacklevel=3, dtype=None: -1,
        torch.nn.functional.softmin: lambda input, dim=None, _stacklevel=3, dtype=None: -1,
        torch.nn.functional.softplus: lambda input, beta=1, threshold=20: -1,
        torch.nn.functional.softshrink: lambda input, lambd=0.5: -1,
        torch.nn.functional.softsign: lambda input: -1,
        torch.nn.functional.tanhshrink: lambda input: -1,
        torch.nn.functional.threshold: lambda input, threshold, value, inplace=False: -1,
        torch.nn.functional.triplet_margin_loss: (lambda anchor, positive, negative, margin=1.0, p=2, eps=1e-06,
                                                  swap=False, size_average=None, reduce=None, reduction='mean': -1),
        torch.nn.functional.triplet_margin_with_distance_loss: (lambda anchor, positive, negative, *,
                                                                distance_function=None, margin=1.0,
                                                                swap=False, reduction='mean': -1),
        torch.nn.functional.unfold: lambda input, kernel_size, dilation=1, padding=0, stride=1: -1,
        torch.nn.init.uniform_: lambda tensor, a=0., b=1.: -1,
        torch.nn.init.constant_: lambda tensor, val: -1,
        torch.nn.init.normal_: lambda tensor, mean=0., std=1.: -1,
        torch.nn.init.constant_: lambda tensor, val: -1,
        torch.nn.init.kaiming_uniform_: lambda tensor, a=0, mode='fan_in', nonlinearity='leaky_relu': -1,
        torch.nonzero: lambda input, as_tuple=False: -1,
        torch.argwhere: lambda input: -1,
        torch.norm: lambda input, p='fro', dim=None, keepdim=False, out=None, dtype=None: -1,
        torch.linalg.norm: lambda input, ord=None, dim=None, keepdim=False, out=None, dtype=None: -1,
        torch.linalg.vector_norm: lambda input, ord=2, dim=None, keepdim=False, out=None, dtype=None: -1,
        torch.linalg.matrix_norm: lambda input, ord='fro', dim=(-2, -1), keepdim=False, out=None, dtype=None: -1,
        torch.norm_except_dim: lambda v, pow=2, dim=0: -1,
        torch.nuclear_norm: lambda input, p='fro', dim=None, keepdim=False, out=None, dtype=None: -1,
        torch.numel: lambda input: -1,
        torch.orgqr: lambda input, tau: -1,
        torch.ormqr: lambda input, input2, input3, left=True, transpose=False: -1,
        torch.pairwise_distance: lambda x1, x2, p=2.0, eps=1e-06, keepdim=False: -1,
        torch.permute: lambda self, dim: -1,
        torch.pca_lowrank: lambda input, q=None, center=True, niter=2: -1,
        torch.pdist: lambda input, p=2: -1,
        torch.pinverse: lambda input, rcond=1e-15: -1,
        torch.linalg.pinv: lambda input, rcond=1e-15, hermitian=False: -1,
        torch.pixel_shuffle: lambda input, upscale_factor: -1,
        torch.pixel_unshuffle: lambda input, downscale_factor: -1,
        torch.poisson: lambda input, generator=None: -1,
        torch.poisson_nll_loss: lambda input, target, log_input, full, eps, reduction: -1,
        torch.polygamma: lambda input, n, out=None: -1,
        torch.positive: lambda input, out=None: -1,
        torch.prelu: lambda input, weight: -1,
        torch.ones_like: lambda input, dtype=None, layout=None, device=None, requires_grad=False: -1,
        torch.pow: lambda input, exponent, out=None: -1,
        torch.prod: lambda input, dtype=None: -1,
        torch.put: lambda input, index, source, accumulate=False: -1,
        torch.q_per_channel_axis: lambda input: -1,
        torch.q_per_channel_scales: lambda input: -1,
        torch.q_per_channel_zero_points: lambda input: -1,
        torch.q_scale: lambda input: -1,
        torch.q_zero_point: lambda input: -1,
        torch.qr: lambda input, some=True, out=None: -1,
        torch.linalg.qr: lambda input, mode='reduced', out=None: -1,
        torch.quantile: lambda input, q, dim=None, keepdim=False, interpolation='linear', out=None: -1,
        torch.nanquantile: lambda input, q, dim=None, keepdim=False, interpolation='linear', out=None: -1,
        torch.quantize_per_channel: lambda input, scales, zero_points, axis, dtype: -1,
        torch.quantize_per_tensor: lambda input, scale, zero_point, dtype: -1,
        torch.quantize_per_tensor_dynamic: lambda input, dtype, reduce_range: -1,
        torch.quantized_batch_norm: lambda input, weight, bias, mean, var, eps, output_scale, output_zero_point: -1,
        torch.quantized_gru_cell: (lambda input, hx, w_ih, w_hh, b_ih, b_hh, packed_ih, packed_hh, col_offsets_ih,
                                   col_offsets_hh, scale_ih, scale_hh, zero_point_ih, zero_point_hh: -1),

        torch.quantized_lstm_cell: (lambda input, hx, w_ih, w_hh, b_ih, b_hh, packed_ih, packed_hh, col_offsets_ih,
                                    col_offsets_hh, scale_ih, scale_hh, zero_point_ih, zero_point_hh: -1),
        torch.quantized_max_pool1d: (lambda input, kernel_size, stride=tuple(), padding=(0,),
                                     dilation=(1,), ceil_mode=False: -1),
        torch.quantized_max_pool2d: (lambda input, kernel_size, stride=tuple(), padding=(0, 0),
                                     dilation=(1, 1), ceil_mode=False: -1),
        torch.quantized_rnn_relu_cell: (lambda input, hx, w_ih, w_hh, b_ih, b_hh, packed_ih, packed_hh, col_offsets_ih,
                                        col_offsets_hh, scale_ih, scale_hh, zero_point_ih, zero_point_hh: -1),
        torch.quantized_rnn_tanh_cell: (lambda input, hx, w_ih, w_hh, b_ih, b_hh, packed_ih, packed_hh, col_offsets_ih,
                                        col_offsets_hh, scale_ih, scale_hh, zero_point_ih, zero_point_hh: -1),
        torch.rad2deg: lambda input, out=None: -1,
        torch.rand_like: lambda input, dtype=None, layout=None, device=None, requires_grad=False: -1,
        torch.randint_like: lambda input, high, dtype=None, layout=torch.strided, device=None, requires_grad=False: -1,
        torch.randn_like: lambda input, dtype=None, layout=None, device=None, requires_grad=False: -1,
        torch.ravel: lambda input: -1,
        torch.real: lambda input, out=None: -1,
        torch.vdot: lambda input, other, out=None: -1,
        torch.view_as_real: lambda input: -1,
        torch.view_as_complex: lambda input: -1,
        torch.reciprocal: lambda input, out=None: -1,
        torch.relu: lambda input, inplace=False: -1,
        torch.remainder: lambda input, other, out=None: -1,
        torch.renorm: lambda input, p, dim, maxnorm, out=None: -1,
        torch.repeat_interleave: lambda input, dim=None: -1,
        torch.reshape: lambda input, shape: -1,
        torch.rnn_relu: lambda input, hx, params, has_biases, num_layers, dropout, train, bidirectional, batch_first: -1,
        torch.rnn_relu_cell: lambda input, hx, w_ih, w_hh, b_ih=None, b_hh=None: -1,
        torch.rnn_tanh: lambda input, hx, params, has_biases, num_layers, dropout, train, bidirectional, batch_first: -1,
        torch.rnn_tanh_cell: lambda input, hx, w_ih, w_hh, b_ih=None, b_hh=None: -1,
        torch.roll: lambda input, shifts, dims=None: -1,
        torch.rot90: lambda input, k=1, dims=(0, 1): -1,
        torch.round: lambda input, out=None: -1,
        torch.row_stack: lambda tensors, out=None: -1,  # alias for torch.vstack
        torch._rowwise_prune: (lambda weight, mask, compressed_indices_dtype: -1),
        torch.rrelu: lambda input, lower=1. / 8, upper=1. / 3, training=False, inplace=False: -1,
        torch.rsqrt: lambda input, out=None: -1,
        torch.rsub: lambda input, other, alpha=1: -1,
        torch.saddmm: lambda input, mat1, mat2, beta=1, alpha=1, out=None: -1,
        torch.scatter: lambda input, dim, index, src: -1,
        torch.scatter_add: lambda input, dim, index, src: -1,
        torch.scatter_reduce: lambda input, dim, index, src, reduce, include_self=True: -1,
        torch.searchsorted: lambda sorted_sequence, input, out_int32=False, right=False, out=None: -1,
        torch.segment_reduce: lambda data, reduce="max", lengths=None, indices=None, axis=0, unsafe=False: -1,
        torch.select: lambda input, dim, index: -1,
        torch.select_scatter: lambda input, src, dim, index: -1,
        torch.slice_scatter: lambda input, src, dim=0, start=None, end=None, step=1: -1,
        torch.selu: lambda input, inplace=False: -1,
        torch.sigmoid: lambda input, out=None: -1,
        torch.sign: lambda input, out=None: -1,
        torch.signbit: lambda input, out=None: -1,
        torch.sgn: lambda input, out=None: -1,
        torch.sin: lambda input, out=None: -1,
        torch.sinc: lambda input, out=None: -1,
        torch.sinh: lambda input, out=None: -1,
        torch.slogdet: lambda input: -1,
        torch.linalg.slogdet: lambda input: -1,
        torch.smm: lambda input, mat2: -1,
        torch.spmm: lambda input, mat2: -1,
        torch.softmax: lambda input, dim, dtype=None: -1,
        torch.solve: lambda input, A, out=None: -1,
        torch.linalg.solve: lambda input, other, out=None: -1,
        torch.sort: lambda input, dim=-1, descending=False, *, stable=False, out=None: -1,
        torch.split: lambda tensor, split_size_or_sections, dim=0: -1,
        torch.split_with_sizes: lambda tensor, split_size_or_sections, dim=0: -1,
        torch.sqrt: lambda input, out=None: -1,
        torch.square: lambda input, out=None: -1,
        torch.squeeze: lambda input, dim=None, out=None: -1,
        torch.sspaddmm: lambda input, mat1, mat2, beta=1, alpha=1, out=None: -1,
        torch.stack: lambda tensors, dim=0, out=None: -1,
        torch.std: lambda input, dim=None: -1,
        torch.std_mean: lambda input, dim=None: -1,
        torch.stft: (lambda input, n_fft, hop_length=None, win_length=None, window=None, center=True,
                     pad_mode='reflect', normalized=False, onesided=True, return_complex=None: -1),
        torch.sub: lambda input, other, out=None: -1,
        torch.subtract: lambda input, other, out=None: -1,
        torch.sum: lambda input, dim=None: -1,
        torch.nansum: lambda input, dim=None: -1,
        torch.svd: lambda input, some=True, compute_uv=True, out=None: -1,
        torch.svd_lowrank: lambda input, q=6, niter=2, M=None: -1,
        torch.linalg.svd: lambda input, full_matrices=True, out=None: -1,
        torch.linalg.svdvals: lambda input, out=None: -1,
        torch.symeig: lambda input, eigenvectors=False, upper=True, out=None: -1,
        torch.swapaxes: lambda input, dim0, dim1: -1,
        torch.swapdims: lambda input, axis0, axis1: -1,
        torch.special.entr: lambda input: -1,
        torch.special.erf: lambda input: -1,
        torch.special.erfc: lambda input: -1,
        torch.special.erfcx: lambda input: -1,
        torch.special.erfinv: lambda input: -1,
        torch.special.exp2: lambda input: -1,
        torch.special.expm1: lambda input: -1,
        torch.special.expit: lambda input: -1,
        torch.special.polygamma: lambda input, n, out=None: -1,
        torch.special.digamma: lambda input: -1,
        torch.special.psi: lambda input: -1,
        torch.special.gammainc: lambda input, other, out=None: -1,
        torch.special.gammaincc: lambda input, other, out=None: -1,
        torch.special.gammaln: lambda input: -1,
        torch.special.i0: lambda input: -1,
        torch.special.i0e: lambda input: -1,
        torch.special.i1: lambda input: -1,
        torch.special.i1e: lambda input: -1,
        torch.special.logit: lambda input: -1,
        torch.special.logsumexp: lambda input, dim, keepdim=False, out=None: -1,
        torch.special.log1p: lambda input: -1,
        torch.special.log_softmax: lambda input, dim, dtype=None: -1,
        torch.special.round: lambda input: -1,
        torch.special.sinc: lambda input: -1,
        torch.special.softmax: lambda input, dim, dtype=None: -1,
        torch.special.multigammaln: lambda input, p: -1,
        torch.special.ndtri: lambda input: -1,
        torch.special.ndtr: lambda input: -1,
        torch.special.log_ndtr: lambda input: -1,
        torch.special.xlogy: lambda input, other, out=None: -1,
        torch.special.xlog1py: lambda input, other, out=None: -1,
        torch.special.zeta: lambda self, other, out=None: -1,
        torch.t: lambda input: -1,
        torch.take: lambda input, index: -1,
        torch.take_along_dim: lambda input, indices, dim=None, out=None: -1,
        torch.tan: lambda input, out=None: -1,
        torch.tanh: lambda input, out=None: -1,
        torch.linalg.tensorinv: lambda a, ind=2: -1,
        torch.linalg.tensorsolve: lambda a, b, dims=None: -1,
        torch.tensordot: lambda a, b, dims=2, out=None: -1,
        torch.tensor_split: lambda input, indices_or_sections, dim=0: -1,
        torch.threshold: lambda input, threshold, value, inplace=False: -1,
        torch.tile: lambda input, dims: -1,
        torch.topk: lambda input, k, dim=-1, descending=False, out=None: -1,
        torch.trace: lambda input: -1,
        torch.transpose: lambda input, dim0, dim1: -1,
        torch.trapz: lambda y, x=None, dim=-1: -1,
        torch.trapezoid: lambda y, x=None, dim=-1: -1,
        torch.triangular_solve: lambda input, A, upper=True, transpose=False, unitriangular=False: -1,
        torch.linalg.solve_triangular: lambda input, B, upper, left=True, unitriangular=False: -1,
        torch.tril: lambda input, diagonal=0, out=None: -1,
        torch.triplet_margin_loss: (lambda anchor, positive, negative, margin=1.0, p=2, eps=1e-06, swap=False,

                                    size_average=None, reduce=None, reduction='mean': -1),
        torch.triu: lambda input, diagonal=0, out=None: -1,
        torch.true_divide: lambda input, other: -1,
        torch.trunc: lambda input, out=None: -1,
        torch.unbind: lambda input, dim=0: -1,
        torch.unique: lambda input, sorted=True, return_inverse=False, return_counts=False, dim=None: -1,
        torch.unique_consecutive: lambda input, return_inverse=False, return_counts=False, dim=None: -1,
        torch.unsafe_chunk: lambda input, chunks, dim=0: -1,
        torch.unsafe_split: lambda tensor, split_size_or_sections, dim=0: -1,
        torch.unsafe_split_with_sizes: lambda tensor, split_size_or_sections, dim=0: -1,
        torch.unsqueeze: lambda input, dim, out=None: -1,
        torch.var: lambda input, dim=None: -1,
        torch.var_mean: lambda input, dim=None: -1,
        torch.vsplit: lambda input, indices_or_sections: -1,
        torch.vstack: lambda tensors, out=None: -1,
        torch.where: lambda condition, x=None, y=None: -1,
        torch.zeros_like: lambda input, dtype=None, layout=None, device=None, requires_grad=False: -1,
        torch._fw_primal_copy: lambda self, level: -1,
        torch._make_dual_copy: lambda primal, tangent, level: -1,
        torch.view_as_real_copy: lambda self: -1,
        torch.view_as_complex_copy: lambda self: -1,
        torch._conj_copy: lambda self: -1,
        torch._neg_view_copy: lambda self: -1,
        torch.as_strided_copy: lambda self, size, stride, storage_offset=None: -1,
        torch._sparse_broadcast_to_copy: lambda self, size: -1,
        torch.diagonal_copy: lambda self, offset=0, dim1=0, dim2=1: -1,
        torch.expand_copy: lambda self, size, *, implicit=False: -1,
        torch.narrow_copy: lambda self, dim, start, length: -1,
        torch.permute_copy: lambda self, dims: -1,
        torch._reshape_alias_copy: lambda self, size, stride: -1,
        torch.select_copy: lambda self, dim, index: -1,
        torch.detach_copy: lambda self: -1,
        torch.slice_copy: lambda self, dim=0, start=None, end=None, step=1: -1,
        torch.split_copy: lambda self, split_size, dim=0: -1,
        torch.split_with_sizes_copy: lambda self, split_sizes, dim=0: -1,
        torch.squeeze_copy: lambda self: -1,
        torch.squeeze_copy: lambda self, dim: -1,
        torch.t_copy: lambda self: -1,
        torch.transpose_copy: lambda self, dim0, dim1: -1,
        torch.unsqueeze_copy: lambda self, dim: -1,
        torch._indices_copy: lambda self: -1,
        torch._values_copy: lambda self: -1,
        torch.indices_copy: lambda self: -1,
        torch.values_copy: lambda self: -1,
        torch.crow_indices_copy: lambda self: -1,
        torch.col_indices_copy: lambda self: -1,
        torch.unbind_copy: lambda self, dim=0: -1,
        torch.view_copy: lambda self, size: -1,
        torch.view_copy: lambda self, dtype: -1,
        torch.unfold_copy: lambda self, dimension, size, step: -1,
        torch.alias_copy: lambda self: -1,
        Tensor.__floordiv__: lambda self, other: -1,
        Tensor.__rfloordiv__: lambda self, other: -1,
        Tensor.__ifloordiv__: lambda self, other: -1,
        Tensor.__truediv__: lambda self, other: -1,
        Tensor.__rtruediv__: lambda self, other: -1,
        Tensor.__itruediv__: lambda self, other: -1,
        Tensor.__lshift__: lambda self, other: -1,
        Tensor.__rlshift__: lambda self, other: -1,
        Tensor.__ilshift__: lambda self, other: -1,
        Tensor.__rshift__: lambda self, other: -1,
        Tensor.__rrshift__: lambda self, other: -1,
        Tensor.__irshift__: lambda self, other: -1,
        Tensor.__and__: lambda self, other: -1,
        Tensor.__or__: lambda self, other: -1,
        Tensor.__xor__: lambda self, other: -1,
        Tensor.__float__: lambda self: -1,
        Tensor.__complex__: lambda self: -1,
        Tensor.__array__: lambda self, dtype: -1,
        Tensor.__bool__: lambda self: -1,
        Tensor.__contains__: lambda self, other: -1,
        Tensor.__neg__: lambda self: -1,
        Tensor.__invert__: lambda self: -1,
        Tensor.__mod__: lambda self, other: -1,
        Tensor.__rmod__: lambda self, other: -1,
        Tensor.__imod__: lambda self, other: -1,
        Tensor.__array_wrap__: lambda self, array: -1,
        Tensor.__getitem__: lambda self, idx: -1,
        Tensor.__deepcopy__: lambda self, memo: -1,
        Tensor.__int__: lambda self: -1,
        Tensor.__long__: lambda self: -1,
        Tensor.__hash__: lambda self: -1,
        Tensor.__index__: lambda self: -1,
        Tensor.__len__: lambda self: -1,
        Tensor.__format__: lambda self, format_spec: -1,
        Tensor.__reduce_ex__: lambda self, proto: -1,
        Tensor.__reversed__: lambda self: -1,
        Tensor.__repr__: lambda self, *, tensor_contents=None: -1,
        Tensor.__setitem__: lambda self, k, v: -1,
        Tensor.__setstate__: lambda self, d: -1,
        Tensor.T.__get__: lambda self: -1,
        Tensor.H.__get__: lambda self: -1,
        Tensor.mT.__get__: lambda self: -1,
        Tensor.mH.__get__: lambda self: -1,
        Tensor._backward_hooks.__get__: lambda self: -1,
        Tensor._base.__get__: lambda self: -1,
        Tensor._cdata.__get__: lambda self: -1,
        Tensor.grad.__get__: lambda self: -1,
        Tensor._grad.__get__: lambda self: -1,
        Tensor._grad_fn.__get__: lambda self: -1,
        Tensor.grad_fn.__get__: lambda self: -1,
        Tensor._version.__get__: lambda self: -1,
        Tensor._autocast_to_reduced_precision: lambda self, cuda_enabled, cpu_enabled, cuda_dtype, cpu_dtype: -1,
        Tensor._autocast_to_full_precision: lambda self, cuda_enabled, cpu_enabled: -1,
        Tensor.data.__get__: lambda self: -1,
        Tensor.device.__get__: lambda self: -1,
        Tensor.dtype.__get__: lambda self: -1,
        Tensor.is_cuda.__get__: lambda self: -1,
        Tensor.is_xpu.__get__: lambda self: -1,
        Tensor.is_ipu.__get__: lambda self: -1,
        Tensor.is_leaf.__get__: lambda self: -1,
        Tensor.retains_grad.__get__: lambda self: -1,
        Tensor.is_meta.__get__: lambda self: -1,
        Tensor.is_mps.__get__: lambda self: -1,
        Tensor.is_nested.__get__: lambda self: -1,
        Tensor.is_ort.__get__: lambda self: -1,
        Tensor.is_mkldnn.__get__: lambda self: -1,
        Tensor.is_quantized.__get__: lambda self: -1,
        Tensor.is_sparse.__get__: lambda self: -1,
        Tensor.is_sparse_csr.__get__: lambda self: -1,
        Tensor.is_vulkan.__get__: lambda self: -1,
        Tensor.layout.__get__: lambda self: -1,
        Tensor.name.__get__: lambda self: -1,
        Tensor.names.__get__: lambda self: -1,
        Tensor.ndim.__get__: lambda self: -1,
        Tensor.output_nr.__get__: lambda self: -1,
        Tensor.requires_grad.__get__: lambda self: -1,
        Tensor.shape.__get__: lambda self: -1,
        Tensor.volatile.__get__: lambda self: -1,
        Tensor.real.__get__: lambda self: -1,
        Tensor.imag.__get__: lambda self: -1,
        Tensor.__cuda_array_interface__.__get__: lambda self: -1,
        Tensor.type: lambda self, dtype=None, non_blocking=False, **kwargs: -1,
        Tensor._coalesced_: lambda self: -1,
        Tensor._dimI: lambda self: -1,
        Tensor._dimV: lambda self: -1,
        Tensor._indices: lambda self: -1,
        Tensor._is_view: lambda self: -1,
        Tensor._nnz: lambda self: -1,
        Tensor.crow_indices: lambda self: -1,
        Tensor.col_indices: lambda self: -1,
        Tensor._update_names: lambda self, names, inplace: -1,
        Tensor._values: lambda self: -1,
        Tensor.adjoint: lambda self: -1,
        Tensor.align_as: lambda self, other: -1,
        Tensor.align_to: lambda self, order, ellipsis_idx: -1,
        Tensor.apply_: lambda self, callable: -1,
        Tensor.as_strided: lambda self, size, stride: -1,
        Tensor.as_strided_: lambda self, size, stride: -1,
        Tensor.backward: lambda self, gradient=None, retain_graph=None, create_graph=False, inputs=None: -1,
        Tensor.bfloat16: lambda self, memory_format=torch.preserve_format: -1,
        Tensor.bool: lambda self, memory_format=torch.preserve_format: -1,
        Tensor.byte: lambda self, memory_format=torch.preserve_format: -1,
        Tensor.char: lambda self, memory_format=torch.preserve_format: -1,
        Tensor.cauchy_: lambda self, median=0, sigma=1, *, generator=None: -1,
        Tensor.coalesce: lambda self: -1,
        Tensor._coalesced_: lambda self, coalesced: -1,
        Tensor.contiguous: lambda self, memory_format=torch.contiguous_format: -1,
        Tensor.copy_: lambda self, src, non_blocking=False: -1,
        Tensor.cpu: lambda self, memory_format=torch.preserve_format: -1,
        Tensor.cuda: lambda self, memory_format=torch.preserve_format: -1,
        Tensor.xpu: lambda self, memory_format=torch.preserve_format: -1,
        Tensor.ipu: lambda self, memory_format=torch.preserve_format: -1,
        Tensor.data_ptr: lambda self: -1,
        Tensor.dense_dim: lambda self: -1,
        Tensor.diagonal_scatter: lambda self, src, offset=0, dim1=0, dim2=1: -1,
        Tensor.dim: lambda self: -1,
        Tensor.double: lambda self, memory_format=torch.preserve_format: -1,
        Tensor.cdouble: lambda self, memory_format=torch.preserve_format: -1,
        Tensor.element_size: lambda self: -1,
        Tensor.expand: lambda self, size: -1,
        Tensor.expand_as: lambda self, other: -1,
        Tensor.exponential_: lambda self, lambd=1, *, generator=None: -1,
        Tensor.fill_: lambda self, value: -1,
        Tensor.fill_diagonal_: lambda self, value: -1,
        Tensor.float: lambda self, memory_format=torch.preserve_format: -1,
        Tensor.cfloat: lambda self, memory_format=torch.preserve_format: -1,
        Tensor.geometric_: lambda self, p, *, generator=None: -1,
        Tensor.get_device: lambda self: -1,
        Tensor.half: lambda self, memory_format=torch.preserve_format: -1,
        Tensor.chalf: lambda self, memory_format=torch.preserve_format: -1,
        Tensor.has_names: lambda self: -1,
        Tensor.indices: lambda self: -1,
        Tensor.int: lambda self, memory_format=torch.preserve_format: -1,
        Tensor.is_coalesced: lambda self: -1,
        Tensor.is_contiguous: lambda self: -1,
        Tensor.is_inference: lambda self: -1,
        Tensor.is_pinned: lambda self: -1,
        Tensor.is_set_to: lambda self, tensor: -1,
        Tensor.is_shared: lambda self: -1,
        Tensor.item: lambda self: -1,
        Tensor.log_normal_: lambda self, mean=1, std=2, *, generator=None: -1,
        Tensor.log_softmax: lambda self, dim: -1,
        Tensor.long: lambda self, memory_format=torch.preserve_format: -1,
        Tensor.map_: lambda self, tensor, callable: -1,
        Tensor.map2_: lambda self, x, y, callable: -1,
        Tensor.mm: lambda self, mat2: -1,
        Tensor.narrow_copy: lambda self, dimension, start, length: -1,
        Tensor.ndimension: lambda self: -1,
        Tensor.nelement: lambda self: -1,
        Tensor.normal_: lambda self: -1,
        Tensor.numpy: lambda self: -1,
        Tensor.permute: lambda self, dim: -1,
        Tensor.pin_memory: lambda self: -1,
        Tensor.put_: lambda self, indices, tensor, accumulate=False: -1,
        Tensor.qscheme: lambda self: -1,
        Tensor.random_: lambda self, from_=0, to=None, *, generator=None: -1,
        Tensor.record_stream: lambda self, stream: -1,
        Tensor.refine_names: lambda self, names: -1,
        Tensor.register_hook: lambda self, hook: -1,
        Tensor.rename: lambda self, name: -1,
        Tensor.repeat: lambda self, *size: -1,
        Tensor.requires_grad_: lambda self, requires_grad=True: -1,
        Tensor.reshape_as: lambda self, other: -1,
        Tensor.resize: lambda self, *size: -1,
        Tensor.resize_: lambda self, size: -1,
        Tensor.resize_as: lambda self, other: -1,
        Tensor.resize_as_sparse_: lambda self, other: -1,
        Tensor.retain_grad: lambda self: -1,
        Tensor.set_: lambda self, source=None, storage_offset=0, size=None, stride=None: -1,
        Tensor.select_scatter: lambda self, src, dim, index: -1,
        Tensor.share_memory_: lambda self: -1,
        Tensor.short: lambda self, memory_format=torch.preserve_format: -1,
        Tensor.size: lambda self: -1,
        Tensor.slice_scatter: lambda self, src, dim=0, start=None, end=None, step=1: -1,
        Tensor.sparse_dim: lambda self: -1,
        Tensor.sparse_mask: lambda self, mask: -1,
        Tensor.sparse_resize_: lambda self, size1, size2, dense_dim: -1,
        Tensor.sparse_resize_and_clear_: lambda self, size1, size2, dense_dim: -1,
        Tensor.sspaddmm: lambda self, mat1, mat2, beta=1, alpha=1, out=None: -1,
        Tensor.storage: lambda self: -1,
        Tensor._storage: lambda self: -1,
        Tensor.storage_offset: lambda self: -1,
        Tensor.storage_type: lambda self: -1,
        Tensor.sum_to_size: lambda self, size: -1,
        Tensor.tile: lambda self, *reps: -1,
        Tensor.to: lambda self, dtype, non_blocking=False, copy=False, memory_format=torch.preserve_format: -1,
        Tensor.to_dense: lambda self, dtype=None: -1,
        Tensor._to_dense: lambda self, dtype=None: -1,
        Tensor.to_sparse: lambda self: -1,
        Tensor.tolist: lambda self: -1,
        Tensor.to_mkldnn: lambda self: -1,
        Tensor.type_as: lambda self, other: -1,
        Tensor.unfold: lambda self, dimension, size, step: -1,
        Tensor.uniform_: lambda self, from_=0, to=1: -1,
        Tensor.values: lambda self: -1,
        Tensor.view: lambda self, shape: -1,
        Tensor.view_as: lambda self, other: -1,
        Tensor.zero_: lambda self: -1,
        Tensor.__dlpack__: lambda self, stream=None: -1,
        Tensor.__dlpack_device__: lambda self: -1,
        torch.linalg.lstsq: lambda self, b, cond=None, driver=None: -1,
    }

    ret2 = {}
    ignored = get_ignored_functions()

    for k, v in ret.items():
        # Generate methods like __add__ and add_ by default from add
        names = [
            k.__name__,  # Default method
            k.__name__ + "_",  # Inplace variant
            "__" + k.__name__ + "__",  # Dunder method
            "__i" + k.__name__ + "__",  # Inplace dunder method
            "__r" + k.__name__ + "__",  # Reverse dunder method
        ]

        if k.__name__.startswith("bitwise_"):
            # bitwise_<op> have dunder methods of the form __<op>__
            # And so on.
            subname = k.__name__[len("bitwise_"):]
            names.extend([
                "__" + subname + "__",
                "__i" + subname + "__",
                "__r" + subname + "__"
            ])

        for name in names:
            func = getattr(Tensor, name, None)
            if callable(func) and func not in ret and func not in ignored:
                ret2[func] = v

    ret.update(ret2)
    return ret

def wrap_torch_function(dispatcher: Callable):
    """Wraps a given function with ``__torch_function__`` -related functionality.

    Parameters
    ----------
    dispatcher: Callable
        A callable that returns an iterable of Tensor-likes passed into the function.

    Note
    ----
    This decorator may reduce the performance of your code. Generally, it's enough to express
    your code as a series of functions that, themselves, support __torch_function__. If you
    find yourself in the rare situation where this is not the case, e.g. if you're wrapping a
    low-level library and you also need it to work for Tensor-likes, then this function is available.

    Examples
    --------
    >>> def dispatcher(a): # Must have the same signature as func
    ...     return (a,)
    >>> @torch.overrides.wrap_torch_function(dispatcher)
    >>> def func(a): # This will make func dispatchable by __torch_function__
    ...     return a + 0
    """
    def inner(func):
        @functools.wraps(func)
        def wrapped(*args, **kwargs):
            relevant_args = dispatcher(*args, **kwargs)
            if has_torch_function(relevant_args):
                return handle_torch_function(wrapped, relevant_args, *args, **kwargs)

            return func(*args, **kwargs)

        return wrapped

    return inner

def _get_overloaded_args(relevant_args: Iterable[Any]) -> List[Any]:
    """Returns a list of arguments on which to call __torch_function__.

    Checks arguments in relevant_args for __torch_function__ implementations,
    storing references to the arguments and their types in overloaded_args and
    overloaded_types in order of calling precedence. Only distinct types are
    considered. If a type is a subclass of another type it will have higher
    precedence, otherwise the precedence order is the same as the order of
    arguments in relevant_args, that is, from left-to-right in the argument list.

    The precedence-determining algorithm implemented in this function is
    described in `NEP-0018`_.

    See torch::append_overloaded_arg for the equivalent function in the C++
    implementation.

    Parameters
    ----------
    relevant_args : iterable of array-like
        Iterable of array-like arguments to check for __torch_function__
        methods.

    Returns
    -------
    overloaded_args : list
        Arguments from relevant_args on which to call __torch_function__
        methods, in the order in which they should be called.

    .. _NEP-0018:
       https://numpy.org/neps/nep-0018-array-function-protocol.html
    """
    # If torch function is not enabled, there are no overloaded types
    if not torch._C._is_torch_function_enabled():
        return []
    # Runtime is O(num_arguments * num_unique_types)
    overloaded_types: Set[Type] = set()
    overloaded_args: List[Any] = []
    for arg in relevant_args:
        arg_type = type(arg)
        # We only collect arguments if they have a unique type, which ensures
        # reasonable performance even with a long list of possibly overloaded
        # arguments.
        #
        # NB: Important to exclude _disabled_torch_function_impl, otherwise
        # https://github.com/pytorch/pytorch/issues/64687
        if (arg_type not in overloaded_types and hasattr(arg_type, '__torch_function__') and
                arg_type.__torch_function__ != torch._C._disabled_torch_function_impl):
            # Create lists explicitly for the first type (usually the only one
            # done) to avoid setting up the iterator for overloaded_args.
            if overloaded_types:
                overloaded_types.add(arg_type)
                # By default, insert argument at the end, but if it is
                # subclass of another argument, insert it before that argument.
                # This ensures "subclasses before superclasses".
                index = len(overloaded_args)
                for i, old_arg in enumerate(overloaded_args):
                    if issubclass(arg_type, type(old_arg)):
                        index = i
                        break
                overloaded_args.insert(index, arg)
            else:
                overloaded_types = {arg_type}
                overloaded_args = [arg]
    return overloaded_args


def handle_torch_function(
        public_api: Callable, relevant_args: Iterable[Any], *args, **kwargs) -> Any:
    """Implement a function with checks for ``__torch_function__`` overrides.

    See torch::autograd::handle_torch_function for the equivalent of this
    function in the C++ implementation.

    Arguments
    ---------
    public_api : function
        Function exposed by the public torch API originally called like
        ``public_api(*args, **kwargs)`` on which arguments are now being
        checked.
    relevant_args : iterable
        Iterable of arguments to check for __torch_function__ methods.
    args : tuple
        Arbitrary positional arguments originally passed into ``public_api``.
    kwargs : tuple
        Arbitrary keyword arguments originally passed into ``public_api``.

    Returns
    -------
    object
        Result from calling ``implementation`` or an ``__torch_function__``
        method, as appropriate.

    Raises
    ------
    TypeError : if no implementation is found.

    Example
    -------
    >>> def func(a):
    ...     if has_torch_function_unary(a):
    ...         return handle_torch_function(func, (a,), a)
    ...     return a + 0
    """
    # Check for __torch_function__ methods.
    overloaded_args = _get_overloaded_args(relevant_args)
    # overloaded_args already have unique types.
    types = tuple(map(type, overloaded_args))

    # Check for __torch_function__ mode.
    mode = _get_torch_function_mode()
    if mode is not None:
        # NB: unlike on tensors, modes are instances
        with _no_torch_function_mode():
            result = mode.__torch_function__(public_api, types, args, kwargs)
        if result is not NotImplemented:
            return result

    # Call overrides
    for overloaded_arg in overloaded_args:
        # This call needs to become a classmethod call in the future.
        # See https://github.com/pytorch/pytorch/issues/63767
        torch_func_method = overloaded_arg.__torch_function__
        if hasattr(torch_func_method, "__self__") and torch_func_method.__self__ is overloaded_arg and \
                torch_func_method is not torch._C._disabled_torch_function_impl:
            warnings.warn("Defining your `__torch_function__ as a plain method is deprecated and "
                          "will be an error in future, please define it as a classmethod.",
                          DeprecationWarning)

        # Use `public_api` instead of `implementation` so __torch_function__
        # implementations can do equality/identity comparisons.
        result = torch_func_method(public_api, types, args, kwargs)

        if result is not NotImplemented:
            return result

    func_name = '{}.{}'.format(public_api.__module__, public_api.__name__)
    msg = (
        "no implementation found for '{}' on types that implement "
        '__torch_function__: {}'
    ).format(func_name, [type(arg) for arg in overloaded_args])
    if mode is not None:
        msg += f" nor in mode {mode}"
    raise TypeError(msg)

has_torch_function = _add_docstr(
    _has_torch_function,
    r"""Check for __torch_function__ implementations in the elements of an iterable
    or if a __torch_function__ mode is enabled.  Considers exact ``Tensor`` s
    and ``Parameter`` s non-dispatchable.  Use this to guard a call to
    :func:`handle_torch_function`; don't use it to test if something
    is Tensor-like, use :func:`is_tensor_like` instead.
    Arguments
    ---------
    relevant_args : iterable
        Iterable or aguments to check for __torch_function__ methods.
    Returns
    -------
    bool
        True if any of the elements of relevant_args have __torch_function__
        implementations, False otherwise.
    See Also
    ________
    torch.is_tensor_like
        Checks if something is a Tensor-like, including an exact ``Tensor``.
    """
)

has_torch_function_unary = _add_docstr(
    _has_torch_function_unary,
    r"""Special case of `has_torch_function` for single inputs.
    Instead of:
      `has_torch_function((t,))`
    call:
      `has_torch_function_unary(t)`
    which skips unnecessary packing and unpacking work.
    """
)

has_torch_function_variadic = _add_docstr(
    _has_torch_function_variadic,
    r"""Special case of `has_torch_function` that skips tuple creation.

    This uses the METH_FASTCALL protocol introduced in Python 3.7

    Instead of:
      `has_torch_function((a, b))`
    call:
      `has_torch_function_variadic(a, b)`
    which skips unnecessary packing and unpacking work.
    """
)

@functools.lru_cache(None)
def get_overridable_functions() -> Dict[Any, List[Callable]]:
    """List functions that are overridable via __torch_function__

    Returns
    -------
    Dict[Any, List[Callable]]
        A dictionary that maps namespaces that contain overridable functions
        to functions in that namespace that can be overridden.
    """
    overridable_funcs = collections.defaultdict(list)
    tested_namespaces = [
        (torch, torch.__all__ + dir(torch._C._VariableFunctions)),
        (torch.functional, torch.functional.__all__),
        (torch.nn.functional, dir(torch.nn.functional)),
        (torch.nn.init, dir(torch.nn.init)),
        (torch.Tensor, dir(torch.Tensor)),
        (torch.linalg, dir(torch.linalg)),
        (torch.fft, dir(torch.fft)),
        (torch.special, dir(torch.special)),
    ]
    for namespace, ns_funcs in tested_namespaces:
        for func_name in ns_funcs:
            # ignore private functions or functions that are deleted in torch.__init__
            if namespace is not torch.Tensor:
                if func_name.startswith('_'):
                    continue
                elif func_name.endswith('_'):
                    continue
                elif not func_name[0].islower():
                    continue
                elif func_name == 'unique_dim':
                    continue
            else:
                func = getattr(namespace, func_name)
                if getattr(object, func_name, None) == func:
                    continue
                if func_name == '__weakref__':
                    continue
            func = getattr(namespace, func_name)
            if namespace is torch.Tensor and getattr(object, func_name, None) == func:
                continue
            # ignore re-exported modules
            if isinstance(func, types.ModuleType):
                continue
            # ignore __future__ imports
            if isinstance(func, __future__._Feature):
                continue

            if not callable(func) and hasattr(func, "__get__"):
                if func.__get__ in get_ignored_functions():
                    msg = ("{}.{} is in the tuple returned by torch._overrides.get_ignored_functions "
                           "but still has an explicit override")
                    assert func.__get__ not in get_testing_overrides(), msg.format(namespace, func.__name__)
                    continue
                else:
                    overridable_funcs[func].append(func.__get__)
                    continue

            if not callable(func):
                continue

            # cannot be overriden by __torch_function__
            if func in get_ignored_functions():
                msg = ("{}.{} is in the tuple returned by torch._overrides.get_ignored_functions "
                       "but still has an explicit override")
                assert func not in get_testing_overrides(), msg.format(namespace, func.__name__)
                continue
            overridable_funcs[namespace].append(func)
    return overridable_funcs

@functools.lru_cache(None)
def _get_tensor_methods() -> Set[Callable]:
    """ Returns a set of the overridable methods on ``torch.Tensor`` """
    overridable_funcs = get_overridable_functions()
    methods = set(overridable_funcs[torch.Tensor])
    return methods

def is_tensor_method_or_property(func: Callable) -> bool:
    """
    Returns True if the function passed in is a handler for a
    method or property belonging to ``torch.Tensor``, as passed
    into ``__torch_function__``.

    .. note::
       For properties, their ``__get__`` method must be passed in.

    This may be needed, in particular, for the following reasons:

    1. Methods/properties sometimes don't contain a `__module__` slot.
    2. They require that the first passed-in argument is an instance
       of ``torch.Tensor``.

    Examples
    --------
    >>> is_tensor_method_or_property(torch.Tensor.add)
    True
    >>> is_tensor_method_or_property(torch.add)
    False
    """
    return func in _get_tensor_methods() or func.__name__ == "__get__"

def is_tensor_like(inp):
    """
    Returns ``True`` if the passed-in input is a Tensor-like.

    Currently, this occurs whenever there's a ``__torch_function__``
    attribute on the type of the input.

    Examples
    --------
    A subclass of tensor is generally a Tensor-like.

    >>> class SubTensor(torch.Tensor): ...
    >>> is_tensor_like(SubTensor([0]))
    True

    Built-in or user types aren't usually Tensor-like.

    >>> is_tensor_like(6)
    False
    >>> is_tensor_like(None)
    False
    >>> class NotATensor: ...
    >>> is_tensor_like(NotATensor())
    False

    But, they can be made Tensor-like by implementing __torch_function__.

    >>> class TensorLike:
    ...     @classmethod
    ...     def __torch_function__(cls, func, types, args, kwargs):
    ...         return -1
    >>> is_tensor_like(TensorLike())
    True
    """
    return type(inp) is torch.Tensor or hasattr(type(inp), "__torch_function__")


def _wrap_torch_function(f):
    @functools.wraps(f)
    def wrapped(self, *args, **kwargs):
        with enable_torch_function_mode(self.inner):
            return f(self, *args, **kwargs)
    return wrapped


# Implementation note: I had a choice about how much of mode stacks
# to implement in Python versus in C++.  At time of writing, I did not care
# too much about implementation efficiency; however, I do care about making it
# hard for users to implement modes in the wrong way.  In the end, it turned
# out to be possible to implement mode stacks entirely from userland, with the
# C++ API providing only _get_torch_function_mode() and
# _set_torch_function_mode(), so I opted to provide some unsafe C++ bindings and
# have the bulk of the logic for managing the stack in Python, which helped
# simplify the C++ API surface.  It would also have been valid to build in the
# notion of mode stack directly into C++ but in this design it's substantially
# more difficult to interact with TorchFunctionModeMeta.


class TorchFunctionModeMeta(type):
    """
    Metaclass for :class:`TorchFunctionMode`; it does two things:

        * Adds an implicit ``inner`` kwarg to ``__init__``, to
          allow the modes to be chained together to form a stack.

        * Reenables the inner mode, so that by default PyTorch API calls
          will compositionally proceed to the next mode on the stack.

    The default behavior for the second bullet is important, as it is easy to
    accidentally write ``__torch_function__`` implementations that are not
    compositional, and the wrapping here makes the obvious code do the
    right thing (aka, this is why there is a metaclass).
    """
    def __new__(metacls, name, bases, dct):
        if '__init__' in dct:
            dct['__init__'] = _wrap_init(dct['__init__'], "TorchFunctionMode", "torch_function")
        if '__torch_function__' in dct:
            dct['__torch_function__'] = _wrap_torch_function(dct['__torch_function__'])
        return super().__new__(metacls, name, bases, dct)


class TorchFunctionMode(metaclass=TorchFunctionModeMeta):
    """
    A ``TorchFunctionMode`` allows you to override the meaning of all
    ``__torch_function__`` overrideable functions within a dynamic scope,
    without having to actually create a tensor subclass or manually
    monkey-patch functions in the PyTorch API.  Some common situations
    where you should use a mode:

        * You want to override the meaning of factory functions, or other
          functions that do not otherwise take a tensor as an argument
          (these cannot be overridden with tensor subclasses).

        * You want to override the behavior of all functions without needing
          to wrap your inputs in tensor subclasses; e.g., if you are just
          interested in logging intermediate computations.

        * You want to control the order of execution of various tensor
          subclasses explicitly, rather than implicitly via the return of
          ``NotImplemented``.

    Independent subclasses of :class:`TorchFunctionMode` are compositional:
    modes can be pushed onto a stack with :func:`push_torch_function_mode`.
    When you call functions in the PyTorch API inside your
    ``__torch_function__`` implementation, by default, they will forward on to
    the next mode on the mode stack.  If you want recursively call back into
    your current ``__torch_function__`` implementation, either explicitly
    invoke ``self.__torch_function__(...)``, or use the context manager
    ``enable_torch_function_mode(self, replace=self.inner)`` to make PyTorch
    API self-referential (beware of infinite loops, in this case!)
    """
    # Force metaclass to generate constructor at the base of the hierarchy
    def __init__(self):
        pass

    def __torch_function__(self, func, types, args=(), kwargs=None):
        raise NotImplementedError()


class BaseTorchFunctionMode(TorchFunctionMode):
    def __torch_function__(self, func, types, args=(), kwargs=None):
        if kwargs is None:
            kwargs = {}
        return func(*args, **kwargs)


# This is private API as I'm not sure it's possible for users to use this
# compositionally (easy to discard too many modes).  It is useful for
# library code though, e.g., in handle_torch_function
@contextlib.contextmanager
def _no_torch_function_mode() -> Iterator[None]:
    old = _get_torch_function_mode()
    _set_torch_function_mode(None)
    try:
        yield
    finally:
        _set_torch_function_mode(old)


class _TorchFunctionModeInfo(_ModeInfo):
    def __init__(self):
        super().__init__(mode_name="torch_function", mode_class=TorchFunctionMode,
                         base_mode_class=BaseTorchFunctionMode,
                         required_fn="__torch_function__")

    def get_mode(self):
        return _get_torch_function_mode()

    def help_text(self, mode) -> str:
        if isinstance(mode, self.mode_class):
            return f'Use push_{self.mode_type}_mode instead.'
        else:
            return (
                'If you intended to completely override the preexisting mode, '
                'pass ignore_preexisting=True.  This can result in unexpected '
                'behavior; please consider rewriting your mode to be a subclass '
                f'of {self.mode_class.__name__} to make it compositional!'
            )

    def set_mode(self, mode):
        return _set_torch_function_mode(mode)

@contextlib.contextmanager
def enable_torch_function_mode(mode, *, replace=None, ignore_preexisting=False) -> Iterator[None]:
    """
    Context manager that sets the current :class:`TorchFunctionMode`; see the
    class for more information on what modes are.  This function is
    non-compositional; if there is already an existing mode, it will raise an
    error; prefer using :func:`push_torch_function_mode` if your
    ``__torch_function__`` implementation can defer to an inner mode.

    This function is safe to use inside a ``__torch_function__`` mode handler,
    as the mode is guaranteed to be disabled in this context.  You can use
    this context manager to reinstate the mode so that calls to overridable
    APIs recursively call back into your mode handler (this can easily cause
    infinite loops, so use with care!)

    Args:
        mode (:class:`TorchFunctionMode`, Tensor-like class or None): the
            mode to set as current mode.  If you pass a Tensor-like class,
            it will be treated as a non-compositional mode with no state,
            which is convenient if you have an existing tensor subclass
            that you'd like to apply globally in a quick and dirty way.
            Passing None will disable the current mode.
        replace (:class:`TorchFunctionMode` or Tensor-like class): the
            mode to replace.  You can use this argument to change the mode in
            a situation where you know what the current mode is (and you are
            intentionally overwriting it.)  If you don't know what the current
            mode is, use ``ignore_preexisting`` instead.
        ignore_preexisting (bool): if True, ignore any preexisting mode
            and overwrite it with the passed mode.
    """
    return _enable_mode(mode, _TorchFunctionModeInfo(), replace=replace, ignore_preexisting=ignore_preexisting)

@contextlib.contextmanager
def push_torch_function_mode(ctor) -> Iterator[TorchFunctionMode]:
    """
    Context manager that pushes a :class:`TorchFunctionMode` onto the current
    mode stack; see the class for more information on what modes are.  Stacked
    modes can delegate to each other by invoking the ``__torch_function__``
    method for the ``inner`` mode.

    Args:
        ctor: a function that when invoked as ``ctor(inner=...)`` produces
            a :class:`TorchFunctionMode`.  If your :class:`TorchFunctionMode`
            has no ``__init__`` implementation, you can simply pass the class
            itself (e.g., ``push_torch_function_mode(MyMode)``); otherwise,
            use ``functools.partial`` to partially apply the constructor with all
            non-inner arguments (e.g.,
            ``push_torch_function_mode(partial(MyMode, arg))``)
    """
<<<<<<< HEAD
    return _push_mode(ctor, _TorchFunctionModeInfo())
=======
    if isinstance(ctor, TorchFunctionMode):
        raise ValueError(
            'Expected a TorchFunctionMode constructor function, but got an '
            f'instance of TorchFunctionMode {ctor}.  Consider using '
            'enable_torch_function_mode instead.'
        )
    old = _get_torch_function_mode()
    if old is None:
        inner = BaseTorchFunctionMode(inner=None)
    else:
        inner = old
    mode = ctor(inner=inner)
    if not isinstance(mode, TorchFunctionMode):
        raise ValueError(
            'The callable passed to push_torch_function_mode must return '
            'a TorchFunctionMode'
        )
    _set_torch_function_mode(mode)
    try:
        yield mode
    finally:
        _set_torch_function_mode(old)

class enable_reentrant_dispatch():
    def __enter__(self):
        self._raii_guard = torch._C._RestorePythonTLSSnapshot()

    def __exit__(self, exc_type: Any, exc_value: Any, traceback: Any) -> None:
        del self._raii_guard
>>>>>>> 90600afe
<|MERGE_RESOLUTION|>--- conflicted
+++ resolved
@@ -1850,36 +1850,11 @@
             non-inner arguments (e.g.,
             ``push_torch_function_mode(partial(MyMode, arg))``)
     """
-<<<<<<< HEAD
     return _push_mode(ctor, _TorchFunctionModeInfo())
-=======
-    if isinstance(ctor, TorchFunctionMode):
-        raise ValueError(
-            'Expected a TorchFunctionMode constructor function, but got an '
-            f'instance of TorchFunctionMode {ctor}.  Consider using '
-            'enable_torch_function_mode instead.'
-        )
-    old = _get_torch_function_mode()
-    if old is None:
-        inner = BaseTorchFunctionMode(inner=None)
-    else:
-        inner = old
-    mode = ctor(inner=inner)
-    if not isinstance(mode, TorchFunctionMode):
-        raise ValueError(
-            'The callable passed to push_torch_function_mode must return '
-            'a TorchFunctionMode'
-        )
-    _set_torch_function_mode(mode)
-    try:
-        yield mode
-    finally:
-        _set_torch_function_mode(old)
 
 class enable_reentrant_dispatch():
     def __enter__(self):
         self._raii_guard = torch._C._RestorePythonTLSSnapshot()
 
     def __exit__(self, exc_type: Any, exc_value: Any, traceback: Any) -> None:
-        del self._raii_guard
->>>>>>> 90600afe
+        del self._raii_guard