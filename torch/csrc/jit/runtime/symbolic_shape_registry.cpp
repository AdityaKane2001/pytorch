#include <torch/csrc/jit/frontend/ir_emitter.h>
#include <torch/csrc/jit/jit_log.h>
#include <torch/csrc/jit/passes/inliner.h>
#include <torch/csrc/jit/runtime/operator.h>
#include <torch/csrc/jit/runtime/symbolic_shape_registry.h>
#include <torch/csrc/jit/serialization/import_source.h>
#include <unordered_map>

namespace torch {
namespace jit {
namespace {
std::mutex lock;

const std::string shape_compute_functions =
    R"(
        ####     SHAPE COMPUTE FUNCTIONS    ###
        def broadcast(a: List[int], b: List[int]):
          dimsA = len(a)
          dimsB = len(b)
          ndim = max(dimsA, dimsB)
          expandedSizes : List[int] = []

          for i in range(ndim):
            offset = ndim - 1 - i
            dimA = dimsA - 1 - offset
            dimB = dimsB - 1 - offset
            sizeA = a[dimA] if (dimA >= 0) else 1
            sizeB = b[dimB] if (dimB >= 0) else 1

            if sizeA != sizeB and sizeA != 1 and sizeB != 1:
                # TODO: only assertion error is bound in C++ compilation right now
                raise AssertionError("The size of tensor a {} must match the size of tensor b ("
                                "{}) at non-singleton dimension {}".format(sizeA, sizeB, i))

            expandedSizes.append(sizeB if sizeA == 1 else sizeA)

          return expandedSizes

        def adaptive_avg_pool2d(self: List[int], out: List[int]):
          assert len(out) == 2
          assert len(self) == 3 or len(self) == 4
          for i in range (1, len(self)):
            assert self[i] != 0

          shape: List[int] = []
          for i in range(0, len(self) -2):
            shape.append(self[i])
          for elem in out:
            shape.append(elem)
          return shape

        # TODO: maybe make it customary that extra arguments are unused ?
        # TODO: return self directly
        def unary_two_unused_inputs(self: List[int], inp0: Any, inp1: Any):
          out: List[int] = []
          for elem in self:
            out.append(elem)
          return out

        def unary_three_unused_inputs(self: List[int], inp0: Any, inp1: Any, inp2: Any):
          out: List[int] = []
          for elem in self:
            out.append(elem)
          return out

        def unary_one_unused_input(self: List[int], inp0: Any):
          out: List[int] = []
          for elem in self:
            out.append(elem)
          return out

        def unary(self: List[int]):
          out: List[int] = []
          for elem in self:
            out.append(elem)
          return out

        def view(self: List[int], sizes: List[int]):
          # TODO: add assertions to check whether requested dims are valid
          out: List[int] = []
          for elem in sizes:
            if elem == -1:
              # TODO: support -1 in view dimensions
              raise AssertionError("Shape function doesn't support -1 view dims yet")
            out.append(elem)
          return out

        def mean_dim(self: List[int], dims: List[int], keep_dim: bool, dt : Any):
          out: List[int] = []
          for idx in range(len(self)):
            is_mean_dim : bool = False
            for reduce_dim in dims:
              if idx == maybe_wrap_dim(reduce_dim, len(self)):
                is_mean_dim = True
            if is_mean_dim:
              if keep_dim:
                out.append(1)
            else:
              out.append(self[idx])
          return out

        def broadcast_one_unused_input(self: List[int], other: List[int], unused: Any):
          return broadcast(self, other)

        def mm(self: List[int] , mat2: List[int]):
          assert len(self) == 2, "self must be a matrix"
          assert len(mat2) == 2, "mat2 must be a matrix"

          assert self[1] == mat2[0]
          return [self[0], mat2[1]]

        def dot(self: List[int], tensor: List[int]):
          assert len(self) == 1 and len(tensor) == 1
          assert self[0] == tensor[0]
          out: List[int] = []
          return out

        def mv(self: List[int], vec: List[int]):
          assert len(self) == 2 and len(vec) == 1
          assert self[1] == vec[0]
          # TODO: return self
          return [self[0]]

        # TODO: optional dim, then expose as a registered shape function
        def unsqueeze(li: List[int], dim: int):
          out: List[int] = []
          for i in range(len(li)):
            if i == dim:
              out.append(1)
            out.append(li[i])
          return out

        # TODO: optional dim, then expose as a registered shape function
        def squeeze(li: List[int], dim: int):
          out: List[int] = []
          for i in range(len(li)):
            if i == dim:
              if li[i] != 1:
                out.append(li[i])
            else:
              out.append(li[i])
          return out

        def matmul(tensor1: List[int] , tensor2: List[int]):
          dim_tensor1 = len(tensor1)
          dim_tensor2 = len(tensor2)
          if dim_tensor1 == 1 and dim_tensor2 == 1:
            return dot(tensor1, tensor2)
          elif dim_tensor1 == 2 and dim_tensor2 == 1:
            return mv(tensor1, tensor2)
          elif dim_tensor1 == 1 and dim_tensor2 == 2:
            return squeeze(mm(unsqueeze(tensor1, 0), tensor2), 0)
          elif dim_tensor1 == 2 and dim_tensor2 == 2:
            return mm(tensor1, tensor2)
          elif dim_tensor1 >= 1 and dim_tensor2 >=1:
            # We are multiplying b1 x n x m1 by x2 x m2 x p (where b1 can be a list);
            # we track m1 vs m2 separately even though they must match for nicer error messages
            n = tensor1[-2] if dim_tensor1 > 1 else 1
            m1 = tensor1[-1]
            batch_tensor1 : List[int] = []
            # TODO: handling of slice
            for i in range(dim_tensor1 - 2):
              batch_tensor1.append(tensor1[i])
            m2 = tensor2[-1] if dim_tensor2 > 1 else 1
            p = tensor2[-1]
            batch_tensor2 : List[int] = []
            # TODO: handling of slice
            for i in range(dim_tensor2 - 2):
              batch_tensor2.append(tensor2[i])

            # expand the batch portion (i.e. cut off matrix dimensions and expand rest)
            expand_batch_portion = broadcast(batch_tensor1, batch_tensor2)

            # todo: copy ?
            output_shape = expand_batch_portion
            if dim_tensor1 > 1:
              output_shape.append(n)

            if dim_tensor2 > 1:
              output_shape.append(p)

            return output_shape
          else:
            assert False, "both  arguments to matmul need to be at least 1D"

        def t(self: List[int]):
          assert len(self) <= 2
          self_len = len(self)
          if self_len == 0:
            out: List[int] = []
            return out
          elif self_len == 1:
            return [self[0]]
          else:
            return [self[1], self[0]]

        def linear(input: List[int], weight: List[int], bias: Optional[List[int]]):
          out = matmul(input, t(weight))
          if bias is not None:
            assert broadcast(bias, out) == out
          return out

        def addmm(self: List[int], mat1: List[int], mat2: List[int], beta: Any, alpha: Any):
          return broadcast(self, mm(mat1, mat2))

        def check_non_negative(array: List[int]) -> bool:
          # TODO: look into rewriting with early return and getting loop unrolling to fire
          non_negative = False
          for val in array:
            if val < 0:
              non_negative = True
          return non_negative

        def check_shape_forward(input: List[int], weight_sizes: List[int], bias: Optional[List[int]], stride: List[int], padding: List[int], dilation: List[int], groups: int):
          k = len(input)
          weight_dim = len(weight_sizes)

          # TODO: assertions could be expanded with the error messages
          assert not check_non_negative(padding)
          assert not check_non_negative(stride)

          assert weight_dim == k
          assert weight_sizes[0] >= groups
          assert (weight_sizes[0] % groups) == 0
          # only handling not transposed
          assert input[1] == weight_sizes[1] * groups
          assert bias is None or (len(bias) == 1 and bias[0] == weight_sizes[0])

          for i in range(2, k):
            assert (input[i] + 2 * padding[i - 2]) >= (dilation[i - 2] * (weight_sizes[i] - 1) + 1)

        # this is not handling transposed convolution yet
        def conv_output_size(input_size: List[int], weight_size: List[int], bias: Optional[List[int]], stride: List[int], padding: List[int], dilation: List[int], groups: int):
          check_shape_forward(input_size, weight_size, bias, stride, padding, dilation, groups)

          has_dilation = len(dilation) > 0
          dim = len(input_size)
          output_size: List[int] = []
          input_batch_size_dim = 0
          weight_output_channels_dim = 0
          output_size.append(input_size[input_batch_size_dim])
          output_size.append(weight_size[weight_output_channels_dim])

          for d in range(2, dim):
            dilation_ = dilation[d - 2] if has_dilation else 1
            kernel = dilation_ * (weight_size[d] - 1) + 1
            output_size.append((input_size[d] + (2 * padding[d - 2]) - kernel) // stride[d - 2] + 1)
          return output_size

        def conv1d(input: List[int], weight: List[int], bias: Optional[List[int]], stride: List[int], padding: List[int], dilation: List[int], groups: int):
          assert len(weight) == 3
          assert len(input) == 3
          return conv_output_size(input, weight, bias, stride, padding, dilation, groups)

        def conv2d(input: List[int], weight: List[int], bias: Optional[List[int]], stride: List[int], padding: List[int], dilation: List[int], groups: int):
          assert len(weight) == 4
          assert len(input) == 4
          return conv_output_size(input, weight, bias, stride, padding, dilation, groups)

        def conv3d(input: List[int], weight: List[int], bias: Optional[List[int]], stride: List[int], padding: List[int], dilation: List[int], groups: int):
          assert len(weight) == 5
          assert len(input) == 5
          return conv_output_size(input, weight, bias, stride, padding, dilation, groups)

        def maybe_wrap_dim(dim: int, dim_post_expr: int, wrap_scalar: bool = True):
          if dim_post_expr <= 0:
            assert wrap_scalar
            dim_post_expr = 1
          min = -dim_post_expr
          max = dim_post_expr - 1
          assert not (dim < min or dim > max)
          if dim < 0:
            dim += dim_post_expr
          return dim

        def multiply_integers(li: List[int]):
          out = 1
          for elem in li:
            out = out * elem
          return out

        def flatten(input: List[int], start_dim: int, end_dim: int):
          start_dim = maybe_wrap_dim(start_dim, len(input))
          end_dim = maybe_wrap_dim(end_dim, len(input))
          assert start_dim <= end_dim
          if len(input) == 0:
            return [1]
          if (start_dim == end_dim):
            # TODO: return self
            out: List[int] = []
            for elem in input:
              out.append(elem)
            return out
          slice_numel = multiply_integers(input[start_dim:end_dim - start_dim + 1])
          shape: List[int] = []
          for i in range(start_dim):
            shape.append(input[i])
          shape.append(slice_numel)
          for i in range(end_dim + 1, len(input)):
            shape.append(input[i])
          return shape
    )"
#ifdef USE_XNNPACK
    R"(
        def prepacked_conv2d_clamp_run(input: List[int], conv2dOpContext: Any):
          assert isinstance(conv2dOpContext, __torch__.torch.classes.xnnpack.Conv2dOpContext)
          (weight, bias, stride, padding, dilation, groups) = ops.prepacked.unpack_prepacked_sizes_conv2d(conv2dOpContext)
          return conv2d(input, weight, bias, stride, padding, dilation, groups)

        def prepacked_linear_clamp_run(input: List[int], linearOpContext: Any):
          assert isinstance(linearOpContext, __torch__.torch.classes.xnnpack.LinearOpContext)
          (weight, bias) = ops.prepacked.unpack_prepacked_sizes_linear(linearOpContext)
          return linear(input, weight, bias)
    )"
#endif
    ;

// mapping function schema to shape compute graphs allows multiple functions to
// share the same shape compute graph, which is memory efficient and also will
// help speed up shape analysis by caching the result of running consecutive ops
// for a particular set of inputs with the same graph, e.g. running a series
// of pointwise ops
// we need a map from schema to shape compute graph, because the aten schema
// is not recoverable from the shape compute graph, since the shape compute
// graph replaces Tensor inputs with List[int] and there are operators like Conv
// which natively have List[int] inputs
// TODO: consider storing shape compute graph directly on operator,
// and merge into native_functions.yaml

// wrapped in function so that operators get registered before map is
// initialized
static const OperatorMap<std::string>& get_schema_to_function_graph() {
  // clang-format off
  static const OperatorMap<std::string> schema_to_function_graph{
      {"aten::mul.Tensor(Tensor self, Tensor other) -> Tensor", "broadcast"},
      {"aten::mul.Scalar(Tensor self, Scalar other) -> Tensor", "unary_one_unused_input"},
      {"aten::div.Tensor(Tensor self, Tensor other) -> Tensor", "broadcast"},
      {"aten::div.Scalar(Tensor self, Scalar other) -> Tensor", "unary_one_unused_input"},
      {"aten::gt.Tensor(Tensor self, Tensor other) -> Tensor", "broadcast"},
      {"aten::add.Tensor(Tensor self, Tensor other, *, Scalar alpha=1) -> Tensor", "broadcast_one_unused_input"},
      {"aten::add_.Tensor(Tensor self, Tensor other, *, Scalar alpha=1) -> Tensor", "broadcast_one_unused_input"},
      {"aten::add.Scalar(Tensor self, Scalar other, Scalar alpha=1) -> Tensor", "unary_two_unused_inputs"},
      {"aten::hardtanh(Tensor self, Scalar min_val=-1, Scalar max_val=1) -> Tensor", "unary_two_unused_inputs"},
      {"aten::hardswish_(Tensor self) -> Tensor", "unary"},
      {"aten::hardsigmoid_(Tensor self) -> Tensor", "unary"},
      {"aten::adaptive_avg_pool2d(Tensor self, int[2] output_size) -> Tensor", "adaptive_avg_pool2d"},
      {"aten::mm(Tensor self, Tensor mat2) -> Tensor", "mm"},
      {"aten::dot(Tensor self, Tensor tensor) -> Tensor", "dot"},
      {"aten::mv(Tensor self, Tensor vec) -> Tensor", "mv"},
      {"aten::matmul(Tensor self, Tensor other) -> Tensor", "matmul"},
      {"aten::linear(Tensor input, Tensor weight, Tensor? bias=None) -> Tensor", "linear"},
      {"aten::t(Tensor(a) self) -> Tensor(a)", "t"},
      {"aten::conv1d(Tensor input, Tensor weight, Tensor? bias=None, int[1] stride=1, int[1] padding=0, int[1] dilation=1, int groups=1) -> Tensor", "conv1d"},
      {"aten::conv2d(Tensor input, Tensor weight, Tensor? bias=None, int[2] stride=1, int[2] padding=0, int[2] dilation=1, int groups=1) -> Tensor", "conv2d"},
      {"aten::conv3d(Tensor input, Tensor weight, Tensor? bias=None, int[3] stride=1, int[3] padding=0, int[3] dilation=1, int groups=1) -> Tensor", "conv3d"},
      {"aten::flatten.using_ints(Tensor(a) self, int start_dim=0, int end_dim=-1) -> Tensor(a)", "flatten"},
      {"aten::relu(Tensor self) -> Tensor", "unary"},
      {"aten::view(Tensor(a) self, int[] size) -> Tensor(a)", "view"},
      {"aten::expand_as(Tensor(a) self, Tensor other) -> Tensor(a)", "view"},
      {"aten::mean.dim(Tensor self, int[1] dim, bool keepdim=False, *, ScalarType? dtype=None) -> Tensor", "mean_dim"},
      {"aten::addmm(Tensor self, Tensor mat1, Tensor mat2, *, Scalar beta=1, Scalar alpha=1) -> Tensor", "addmm"},
<<<<<<< HEAD
      {"aten::quantize_per_tensor(Tensor self, float scale, int zero_point, ScalarType dtype) -> Tensor", "unary_three_unused_inputs"},
      {"aten::dequantize(Tensor self) -> Tensor", "unary"},
=======
#ifdef USE_XNNPACK
      {"prepacked::conv2d_clamp_run(Tensor X, __torch__.torch.classes.xnnpack.Conv2dOpContext W_prepack) -> Tensor Y", "prepacked_conv2d_clamp_run"},
      {"prepacked::linear_clamp_run(Tensor X, __torch__.torch.classes.xnnpack.LinearOpContext W_prepack) -> Tensor Y", "prepacked_linear_clamp_run"},
#endif
>>>>>>> 271be9b2
  };
  // clang-format on
  return schema_to_function_graph;
}

std::unordered_map<const FunctionSchema*, std::shared_ptr<Graph>>
    cached_schema_to_graph;

// CompilationUnit that holds all these Functions and keeps them alive.
auto compilation_unit = std::make_shared<CompilationUnit>();

void loadModule(const CompilationUnit& module) {
  std::unordered_map<std::string, std::shared_ptr<Graph>> reused_functions;

  for (const auto& pair :
       get_schema_to_function_graph().getAllKeysAndValues()) {
    const FunctionSchema* schema_string = &pair.first->schema();
    const std::string& shape_compute_function_name = pair.second;

    if (reused_functions.count(shape_compute_function_name)) {
      cached_schema_to_graph[schema_string] =
          reused_functions[shape_compute_function_name];
      continue;
    }

    Function& shape_compute_function =
        module.get_function(shape_compute_function_name);
    std::shared_ptr<Graph> graph = shape_compute_function.graph();
    Inline(*graph);

    cached_schema_to_graph[schema_string] = graph;
    reused_functions[shape_compute_function_name] = graph;
  }
}

void loadFunctions() {
  auto src = std::make_shared<Source>(shape_compute_functions);
  std::vector<at::IValue> constantTable;
  auto resolver = std::make_shared<SourceImporterImpl>(
      compilation_unit,
      &constantTable,
      [&](const std::string& name) -> std::shared_ptr<Source> { return src; },
      1);
  compilation_unit->define(
      c10::nullopt, shape_compute_functions, resolver, nullptr);
  loadModule(*compilation_unit);
}
} // anonymous namespace

c10::optional<std::shared_ptr<Graph>> shapeComputeGraphForSchema(
    const FunctionSchema& schema) {
  std::lock_guard<std::mutex> guard(lock);
  if (cached_schema_to_graph.size() == 0) {
    loadFunctions();
  }

  GRAPH_DEBUG("Trying to find schema: ", schema);
  auto cache_it = cached_schema_to_graph.find(&schema);
  if (cache_it != cached_schema_to_graph.end()) {
    return cache_it->second;
  }
  GRAPH_DEBUG("Could not find schema: ", schema);

  return c10::nullopt;
}

} // namespace jit
} // namespace torch<|MERGE_RESOLUTION|>--- conflicted
+++ resolved
@@ -359,15 +359,12 @@
       {"aten::expand_as(Tensor(a) self, Tensor other) -> Tensor(a)", "view"},
       {"aten::mean.dim(Tensor self, int[1] dim, bool keepdim=False, *, ScalarType? dtype=None) -> Tensor", "mean_dim"},
       {"aten::addmm(Tensor self, Tensor mat1, Tensor mat2, *, Scalar beta=1, Scalar alpha=1) -> Tensor", "addmm"},
-<<<<<<< HEAD
       {"aten::quantize_per_tensor(Tensor self, float scale, int zero_point, ScalarType dtype) -> Tensor", "unary_three_unused_inputs"},
       {"aten::dequantize(Tensor self) -> Tensor", "unary"},
-=======
 #ifdef USE_XNNPACK
       {"prepacked::conv2d_clamp_run(Tensor X, __torch__.torch.classes.xnnpack.Conv2dOpContext W_prepack) -> Tensor Y", "prepacked_conv2d_clamp_run"},
       {"prepacked::linear_clamp_run(Tensor X, __torch__.torch.classes.xnnpack.LinearOpContext W_prepack) -> Tensor Y", "prepacked_linear_clamp_run"},
 #endif
->>>>>>> 271be9b2
   };
   // clang-format on
   return schema_to_function_graph;
