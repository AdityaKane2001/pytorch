from typing import (
    Tuple, Optional, Union, Any, Sequence, TYPE_CHECKING
)
from collections import namedtuple
import itertools

import torch
<<<<<<< HEAD
import torch.nn.functional
from torch._C import _add_docstr
=======
from torch._C import _add_docstr
import torch.nn.functional as F
>>>>>>> d4340baa
from ._lowrank import svd_lowrank, pca_lowrank
from .overrides import (
    has_torch_function, has_torch_function_unary, has_torch_function_variadic,
    handle_torch_function)
from ._jit_internal import boolean_dispatch, List
from ._jit_internal import _overload as overload

Tensor = torch.Tensor
from torch import _VF

__all__ = [
    'atleast_1d',
    'atleast_2d',
    'atleast_3d',
    'align_tensors',
    'broadcast_shapes',
    'broadcast_tensors',
    'cartesian_prod',
    'block_diag',
    'cdist',
    'chain_matmul',
    'einsum',
    'histogramdd',
    'istft',
    'lu',
    'norm',
    'meshgrid',
    'pca_lowrank',
    'split',
    'stft',
    'svd_lowrank',
    'tensordot',
    'unique',
    'unique_consecutive',
]


def broadcast_tensors(*tensors):
    r"""broadcast_tensors(*tensors) -> List of Tensors

    Broadcasts the given tensors according to :ref:`broadcasting-semantics`.

    Args:
        *tensors: any number of tensors of the same type

    .. warning::

        More than one element of a broadcasted tensor may refer to a single
        memory location. As a result, in-place operations (especially ones that
        are vectorized) may result in incorrect behavior. If you need to write
        to the tensors, please clone them first.

    Example::

        >>> x = torch.arange(3).view(1, 3)
        >>> y = torch.arange(2).view(2, 1)
        >>> a, b = torch.broadcast_tensors(x, y)
        >>> a.size()
        torch.Size([2, 3])
        >>> a
        tensor([[0, 1, 2],
                [0, 1, 2]])
    """
    # This wrapper exists to support variadic args.
    if has_torch_function(tensors):
        return handle_torch_function(broadcast_tensors, tensors, *tensors)
    return _VF.broadcast_tensors(tensors)  # type: ignore[attr-defined]


def broadcast_shapes(*shapes):
    r"""broadcast_shapes(*shapes) -> Size

    Similar to :func:`broadcast_tensors` but for shapes.

    This is equivalent to
    ``torch.broadcast_tensors(*map(torch.empty, shapes))[0].shape``
    but avoids the need create to intermediate tensors. This is useful for
    broadcasting tensors of common batch shape but different rightmost shape,
    e.g. to broadcast mean vectors with covariance matrices.

    Example::

        >>> torch.broadcast_shapes((2,), (3, 1), (1, 1, 1))
        torch.Size([1, 3, 2])

    Args:
        \*shapes (torch.Size): Shapes of tensors.

    Returns:
        shape (torch.Size): A shape compatible with all input shapes.

    Raises:
        RuntimeError: If shapes are incompatible.
    """
    # This wrapper exists to support variadic args.
    # TODO Movie this to C++ once the jit has better support for torch.Size.
    if not torch.jit.is_tracing():
        max_len = 0
        for shape in shapes:
            if isinstance(shape, int):
                if max_len < 1:
                    max_len = 1
            elif isinstance(shape, tuple) or isinstance(shape, list):
                s = len(shape)
                if max_len < s:
                    max_len = s
        result = [1] * max_len
        for shape in shapes:
            if isinstance(shape, int):
                shape = (shape,)
            if isinstance(shape, tuple) or isinstance(shape, list):
                for i in range(-1, -1 - len(shape), -1):
                    if shape[i] < 0:
                        raise RuntimeError("Trying to create tensor with negative dimension ({}): ({})"
                                           .format(shape[i], shape[i]))
                    if shape[i] == 1 or shape[i] == result[i]:
                        continue
                    if result[i] != 1:
                        raise RuntimeError("Shape mismatch: objects cannot be broadcast to a single shape")
                    result[i] = shape[i]
            else:
                raise RuntimeError("Input shapes should be of type ints, a tuple of ints, or a list of ints, got ", shape)
        return torch.Size(result)
    else:
        # with implementation above, torch.jit.trace hardcodes the sizes which makes subsequent replays fail
        with torch.no_grad():
            scalar = torch.zeros((), device="cpu")
            tensors = [scalar.expand(shape) for shape in shapes]
            tensors = broadcast_tensors(*tensors)
            return tensors[0].shape



def split(tensor, split_size_or_sections, dim=0):
    r"""Splits the tensor into chunks. Each chunk is a view of the original tensor.

    If :attr:`split_size_or_sections` is an integer type, then :attr:`tensor` will
    be split into equally sized chunks (if possible). Last chunk will be smaller if
    the tensor size along the given dimension :attr:`dim` is not divisible by
    :attr:`split_size`.

    If :attr:`split_size_or_sections` is a list, then :attr:`tensor` will be split
    into ``len(split_size_or_sections)`` chunks with sizes in :attr:`dim` according
    to :attr:`split_size_or_sections`.

    Args:
        tensor (Tensor): tensor to split.
        split_size_or_sections (int) or (list(int)): size of a single chunk or
            list of sizes for each chunk
        dim (int): dimension along which to split the tensor.

    Example::

        >>> a = torch.arange(10).reshape(5,2)
        >>> a
        tensor([[0, 1],
                [2, 3],
                [4, 5],
                [6, 7],
                [8, 9]])
        >>> torch.split(a, 2)
        (tensor([[0, 1],
                 [2, 3]]),
         tensor([[4, 5],
                 [6, 7]]),
         tensor([[8, 9]]))
        >>> torch.split(a, [1,4])
        (tensor([[0, 1]]),
         tensor([[2, 3],
                 [4, 5],
                 [6, 7],
                 [8, 9]]))
    """
    if has_torch_function_unary(tensor):
        return handle_torch_function(
            split, (tensor,), tensor, split_size_or_sections, dim=dim)
    # Overwriting reason:
    # This dispatches to two ATen functions depending on the type of
    # split_size_or_sections. The branching code is in _tensor.py, which we
    # call here.
    return tensor.split(split_size_or_sections, dim)


def einsum(*args):
    r"""einsum(equation, *operands) -> Tensor

    Sums the product of the elements of the input :attr:`operands` along dimensions specified using a notation
    based on the Einstein summation convention.

    Einsum allows computing many common multi-dimensional linear algebraic array operations by representing them
    in a short-hand format based on the Einstein summation convention, given by :attr:`equation`. The details of
    this format are described below, but the general idea is to label every dimension of the input :attr:`operands`
    with some subscript and define which subscripts are part of the output. The output is then computed by summing
    the product of the elements of the :attr:`operands` along the dimensions whose subscripts are not part of the
    output. For example, matrix multiplication can be computed using einsum as `torch.einsum("ij,jk->ik", A, B)`.
    Here, j is the summation subscript and i and k the output subscripts (see section below for more details on why).

    Equation:

        The :attr:`equation` string specifies the subscripts (letters in `[a-zA-Z]`) for each dimension of
        the input :attr:`operands` in the same order as the dimensions, separating subcripts for each operand by a
        comma (','), e.g. `'ij,jk'` specify subscripts for two 2D operands. The dimensions labeled with the same subscript
        must be broadcastable, that is, their size must either match or be `1`. The exception is if a subscript is
        repeated for the same input operand, in which case the dimensions labeled with this subscript for this operand
        must match in size and the operand will be replaced by its diagonal along these dimensions. The subscripts that
        appear exactly once in the :attr:`equation` will be part of the output, sorted in increasing alphabetical order.
        The output is computed by multiplying the input :attr:`operands` element-wise, with their dimensions aligned based
        on the subscripts, and then summing out the dimensions whose subscripts are not part of the output.

        Optionally, the output subscripts can be explicitly defined by adding an arrow ('->') at the end of the equation
        followed by the subscripts for the output. For instance, the following equation computes the transpose of a
        matrix multiplication: 'ij,jk->ki'. The output subscripts must appear at least once for some input operand and
        at most once for the output.

        Ellipsis ('...') can be used in place of subscripts to broadcast the dimensions covered by the ellipsis.
        Each input operand may contain at most one ellipsis which will cover the dimensions not covered by subscripts,
        e.g. for an input operand with 5 dimensions, the ellipsis in the equation `'ab...c'` cover the third and fourth
        dimensions. The ellipsis does not need to cover the same number of dimensions across the :attr:`operands` but the
        'shape' of the ellipsis (the size of the dimensions covered by them) must broadcast together. If the output is not
        explicitly defined with the arrow ('->') notation, the ellipsis will come first in the output (left-most dimensions),
        before the subscript labels that appear exactly once for the input operands. e.g. the following equation implements
        batch matrix multiplication `'...ij,...jk'`.

        A few final notes: the equation may contain whitespaces between the different elements (subscripts, ellipsis,
        arrow and comma) but something like `'. . .'` is not valid. An empty string `''` is valid for scalar operands.

    .. note::

        ``torch.einsum`` handles ellipsis ('...') differently from NumPy in that it allows dimensions
        covered by the ellipsis to be summed over, that is, ellipsis are not required to be part of the output.

    .. note::

        This function does not optimize the given expression, so a different formula for the same computation may
        run faster or consume less memory. Projects like opt_einsum (https://optimized-einsum.readthedocs.io/en/stable/)
        can optimize the formula for you.

    .. note::

        As of PyTorch 1.10 :func:`torch.einsum` also supports the sublist format (see examples below). In this format,
        subscripts for each operand are specified by sublists, list of integers in the range [0, 52). These sublists
        follow their operands, and an extra sublist can appear at the end of the input to specify the output's
        subscripts., e.g. `torch.einsum(op1, sublist1, op2, sublist2, ..., [subslist_out])`. Python's `Ellipsis` object
        may be provided in a sublist to enable broadcasting as described in the Equation section above.

    Args:
        equation (string): The subscripts for the Einstein summation.
        operands (List[Tensor]): The tensors to compute the Einstein summation of.

    Examples::

        # trace
        >>> torch.einsum('ii', torch.randn(4, 4))
        tensor(-1.2104)

        # diagonal
        >>> torch.einsum('ii->i', torch.randn(4, 4))
        tensor([-0.1034,  0.7952, -0.2433,  0.4545])

        # outer product
        >>> x = torch.randn(5)
        >>> y = torch.randn(4)
        >>> torch.einsum('i,j->ij', x, y)
        tensor([[ 0.1156, -0.2897, -0.3918,  0.4963],
                [-0.3744,  0.9381,  1.2685, -1.6070],
                [ 0.7208, -1.8058, -2.4419,  3.0936],
                [ 0.1713, -0.4291, -0.5802,  0.7350],
                [ 0.5704, -1.4290, -1.9323,  2.4480]])

        # batch matrix multiplication
        >>> As = torch.randn(3,2,5)
        >>> Bs = torch.randn(3,5,4)
        >>> torch.einsum('bij,bjk->bik', As, Bs)
        tensor([[[-1.0564, -1.5904,  3.2023,  3.1271],
                [-1.6706, -0.8097, -0.8025, -2.1183]],

                [[ 4.2239,  0.3107, -0.5756, -0.2354],
                [-1.4558, -0.3460,  1.5087, -0.8530]],

                [[ 2.8153,  1.8787, -4.3839, -1.2112],
                [ 0.3728, -2.1131,  0.0921,  0.8305]]])

        # with sublist format and ellipsis
        >>> torch.einsum(As, [..., 0, 1], Bs, [..., 1, 2], [..., 0, 2])
        tensor([[[-1.0564, -1.5904,  3.2023,  3.1271],
                [-1.6706, -0.8097, -0.8025, -2.1183]],

                [[ 4.2239,  0.3107, -0.5756, -0.2354],
                [-1.4558, -0.3460,  1.5087, -0.8530]],

                [[ 2.8153,  1.8787, -4.3839, -1.2112],
                [ 0.3728, -2.1131,  0.0921,  0.8305]]])

        # batch permute
        >>> A = torch.randn(2, 3, 4, 5)
        >>> torch.einsum('...ij->...ji', A).shape
        torch.Size([2, 3, 5, 4])

        # equivalent to torch.nn.functional.bilinear
        >>> A = torch.randn(3,5,4)
        >>> l = torch.randn(2,5)
        >>> r = torch.randn(2,4)
        >>> torch.einsum('bn,anm,bm->ba', l, A, r)
        tensor([[-0.3430, -5.2405,  0.4494],
                [ 0.3311,  5.5201, -3.0356]])
    """
    # This wrapper exists to support variadic args.
    if len(args) < 2:
        raise ValueError('einsum(): must specify the equation string and at least one operand, '
                         'or at least one operand and its subscripts list')

    equation = None
    operands = None

    if isinstance(args[0], torch.Tensor):
        # Convert the subscript list format which is an interleaving of operand and its subscripts
        # list with an optional output subscripts list at the end (see documentation for more details on this)
        # to the equation string format by creating the equation string from the subscripts list and grouping the
        # input operands into a tensorlist (List[Tensor]).
        def parse_subscript(n: int) -> str:
            if n == Ellipsis:
                return '...'
            if n >= 0 and n < 26:
                return chr(ord('A') + n)
            if n >= 26 and n < 52:
                return chr(ord('a') + n - 26)
            raise ValueError('einsum(): subscript in subscript list is not within the valid range [0, 52)')

        # Parse subscripts for input operands
        equation = ','.join(''.join(parse_subscript(s) for s in l) for l in args[1::2])

        # Parse optional output subscripts (provided when the number of arguments is odd)
        if len(args) % 2 == 1:
            equation += '->' + ''.join(parse_subscript(s) for s in args[-1])
            operands = args[:-1:2]
        else:
            operands = args[::2]
    else:
        equation = args[0]
        operands = args[1:]

    if has_torch_function(operands):
        return handle_torch_function(einsum, operands, equation, *operands)

    if len(operands) == 1 and isinstance(operands[0], (list, tuple)):
        # the old interface of passing the operands as one list argument
        _operands = operands[0]
        # recurse incase operands contains value that has torch function
        # in the original implementation this line is omitted
        return einsum(equation, *_operands)

    return _VF.einsum(equation, operands)  # type: ignore[attr-defined]

# Wrapper around _histogramdd and _histogramdd_bin_edges needed due to (Tensor, Tensor[]) return type.
if TYPE_CHECKING:
    # The JIT doesn't understand Union, so only add type annotation for mypy
    def histogramdd(input: Tensor,
                    bins: Union[List[Tensor], List[int], int],
                    range: Optional[List[float]] = None,
                    weight: Optional[Tensor] = None,
                    density: bool = False):
        pass
else:
    def histogramdd(input, bins, range=None, weight=None, density=False):
        r"""
        histogramdd(input, bins, *, range=None, weight=None, density=False, out=None) -> (Tensor, Tensor[])

        Computes a multi-dimensional histogram of the values in a tensor.

        Interprets the elements of an input tensor whose innermost dimension has size N
        as a collection of N-dimensional points. Maps each of the points into a set of
        N-dimensional bins and returns the number of points (or total weight) in each bin.

        :attr:`input` must be a tensor with at least 2 dimensions.
        If input has shape (M, N), each of its M rows defines a point in N-dimensional space.
        If input has three or more dimensions, all but the last dimension are flattened.

        Each dimension is independently associated with its own strictly increasing sequence
        of bin edges. Bin edges may be specified explicitly by passing a sequence of 1D
        tensors. Alternatively, bin edges may be constructed automatically by passing a
        sequence of integers specifying the number of equal-width bins in each dimension.

        For each N-dimensional point in input:
            - Each of its coordinates is binned independently among the bin edges
              corresponding to its dimension
            - Binning results are combined to identify the N-dimensional bin (if any)
              into which the point falls
            - If the point falls into a bin, the bin's count (or total weight) is incremented
            - Points which do not fall into any bin do not contribute to the output

        :attr:`bins` can be a sequence of N 1D tensors, a sequence of N ints, or a single int.

        If :attr:`bins` is a sequence of N 1D tensors, it explicitly specifies the N sequences
        of bin edges. Each 1D tensor should contain a strictly increasing sequence with at
        least one element. A sequence of K bin edges defines K-1 bins, explicitly specifying
        the left and right edges of all bins. Every bin is exclusive of its left edge. Only
        the rightmost bin is inclusive of its right edge.

        If :attr:`bins` is a sequence of N ints, it specifies the number of equal-width bins
        in each dimension. By default, the leftmost and rightmost bin edges in each dimension
        are determined by the minimum and maximum elements of the input tensor in the
        corresponding dimension. The :attr:`range` argument can be provided to manually
        specify the leftmost and rightmost bin edges in each dimension.

        If :attr:`bins` is an int, it specifies the number of equal-width bins for all dimensions.

        .. note::
            See also :func:`torch.histogram`, which specifically computes 1D histograms.
            While :func:`torch.histogramdd` infers the dimensionality of its bins and
            binned values from the shape of :attr:`input`, :func:`torch.histogram`
            accepts and flattens :attr:`input` of any shape.

        Args:
            {input}
            bins: Tensor[], int[], or int.
                  If Tensor[], defines the sequences of bin edges.
                  If int[], defines the number of equal-width bins in each dimension.
                  If int, defines the number of equal-width bins for all dimensions.
        Keyword args:
            range (sequence of float): Defines the leftmost and rightmost bin edges
                                       in each dimension.
            weight (Tensor): By default, each value in the input has weight 1. If a weight
                             tensor is passed, each N-dimensional coordinate in input
                             contributes its associated weight towards its bin's result.
                             The weight tensor should have the same shape as the :attr:`input`
                             tensor excluding its innermost dimension N.
            density (bool): If False (default), the result will contain the count (or total weight)
                            in each bin. If True, each count (weight) is divided by the total count
                            (total weight), then divided by the volume of its associated bin.
        Returns:
            hist (Tensor): N-dimensional Tensor containing the values of the histogram.
            bin_edges(Tensor[]): sequence of N 1D Tensors containing the bin edges.

        Example::
            >>> torch.histogramdd(torch.tensor([[0., 1.], [1., 0.], [2., 0.], [2., 2.]]), bins=[3, 3],
            ...                   weight=torch.tensor([1., 2., 4., 8.]))
                histogramdd_return_type(hist=tensor([[0., 1., 0.],
                                                     [2., 0., 0.],
                                                     [4., 0., 8.]]),
                                        bin_edges=(tensor([0.0000, 0.6667, 1.3333, 2.0000]),
                                                   tensor([0.0000, 0.6667, 1.3333, 2.0000])))

            >>> torch.histogramdd(torch.tensor([[0., 0.], [1., 1.], [2., 2.]]), bins=[2, 2],
            ...                   range=[0., 1., 0., 1.], density=True)
                histogramdd_return_type(hist=tensor([[2., 0.],
                                                     [0., 2.]]),
                                        bin_edges=(tensor([0.0000, 0.5000, 1.0000]),
                                                   tensor([0.0000, 0.5000, 1.0000])))

        """
        if isinstance(bins, int):
            # If a single int is passed, repeat it for all dimensions
            bins = list(itertools.repeat(bins, input.size()[-1]))

        if bins and isinstance(bins[0], int):
            """
            If bins is int[], the histogram kernel runs faster knowing that the bin edges form
            a linear progression (see comments in aten/src/ATen/native/cpu/HistogramKernel.cpp).
            However, we end up constructing the bin edge tensors twice because
            _histogramdd_from_bin_cts cannot pass back (Tensor, Tensor[]).
            """
            bin_edges = _VF._histogramdd_bin_edges(input, bins, range=range, weight=weight, density=density)
            hist = _VF._histogramdd_from_bin_cts(input, bins, range=range, weight=weight, density=density)
        else:
            """
            If bins is Tensor[] we simply return it back.
            """
            bin_edges = bins
            hist = _VF._histogramdd_from_bin_tensors(input, bin_edges, weight=weight, density=density)

        # TODO: figure out how to return torch.return_types.histogramdd
        histogramdd_return_type = namedtuple('histogramdd_return_type', 'hist bin_edges')
        return histogramdd_return_type(hist, bin_edges)

# This wrapper exists to support variadic args.
if TYPE_CHECKING:
    # The JIT doesn't understand Union, so only add type annotation for mypy
    def meshgrid(*tensors: Union[Tensor, List[Tensor]],
                 indexing: Optional[str] = None) -> Tuple[Tensor, ...]:
        return _meshgrid(*tensors, indexing=indexing)
else:
    def meshgrid(*tensors, indexing: Optional[str] = None) -> Tuple[Tensor, ...]:
        r"""Creates grids of coordinates specified by the 1D inputs in `attr`:tensors.

        This is helpful when you want to visualize data over some
        range of inputs. See below for a plotting example.

        Given :math:`N` 1D tensors :math:`T_0 \ldots T_{N-1}` as
        inputs with corresponding sizes :math:`S_0 \ldots S_{N-1}`,
        this creates :math:`N` N-dimensional tensors :math:`G_0 \ldots
        G_{N-1}`, each with shape :math:`(S_0, ..., S_{N-1})` where
        the output :math:`G_i` is constructed by expanding :math:`T_i`
        to the result shape.

        .. note::
            0D inputs are treated equivalently to 1D inputs of a
            single element.

        .. warning::
            `torch.meshgrid(*tensors)` currently has the same behavior
            as calling `numpy.meshgrid(*arrays, indexing='ij')`.

            In the future `torch.meshgrid` will transition to
            `indexing='xy'` as the default.

            https://github.com/pytorch/pytorch/issues/50276 tracks
            this issue with the goal of migrating to NumPy's behavior.

        .. seealso::

            :func:`torch.cartesian_prod` has the same effect but it
            collects the data in a tensor of vectors.

        Args:
            tensors (list of Tensor): list of scalars or 1 dimensional tensors. Scalars will be
                treated as tensors of size :math:`(1,)` automatically

            indexing: (str, optional): the indexing mode, either "xy"
                or "ij", defaults to "ij". See warning for future changes.

                If "xy" is selected, the first dimension corresponds
                to the cardinality of the second input and the second
                dimension corresponds to the cardinality of the first
                input.

                If "ij" is selected, the dimensions are in the same
                order as the cardinality of the inputs.

        Returns:
            seq (sequence of Tensors): If the input has :math:`N`
            tensors of size :math:`S_0 \ldots S_{N-1}``, then the
            output will also have :math:`N` tensors, where each tensor
            is of shape :math:`(S_0, ..., S_{N-1})`.

        Example::

            >>> x = torch.tensor([1, 2, 3])
            >>> y = torch.tensor([4, 5, 6])

            Observe the element-wise pairings across the grid, (1, 4),
            (1, 5), ..., (3, 6). This is the same thing as the
            cartesian product.
            >>> grid_x, grid_y = torch.meshgrid(x, y, indexing='ij')
            >>> grid_x
            tensor([[1, 1, 1],
                    [2, 2, 2],
                    [3, 3, 3]])
            >>> grid_y
            tensor([[4, 5, 6],
                    [4, 5, 6],
                    [4, 5, 6]])

            This correspondence can be seen when these grids are
            stacked properly.
            >>> torch.equal(torch.cat(tuple(torch.dstack([grid_x, grid_y]))),
            ...             torch.cartesian_prod(x, y))
            True

            `torch.meshgrid` is commonly used to produce a grid for
            plotting.
            >>> import matplotlib.pyplot as plt
            >>> xs = torch.linspace(-5, 5, steps=100)
            >>> ys = torch.linspace(-5, 5, steps=100)
            >>> x, y = torch.meshgrid(xs, ys, indexing='xy')
            >>> z = torch.sin(torch.sqrt(x * x + y * y))
            >>> ax = plt.axes(projection='3d')
            >>> ax.plot_surface(x.numpy(), y.numpy(), z.numpy())
            <mpl_toolkits.mplot3d.art3d.Poly3DCollection object at 0x7f8f30d40100>
            >>> plt.show()

        .. image:: ../_static/img/meshgrid.png
            :width: 512

        """
        return _meshgrid(*tensors, indexing=indexing)


def _meshgrid(*tensors, indexing: Optional[str]):
    if has_torch_function(tensors):
        return handle_torch_function(meshgrid, tensors, *tensors, indexing=indexing)
    if len(tensors) == 1 and isinstance(tensors[0], (list, tuple)):
        # the old interface of passing the operands as one list argument
        tensors = tensors[0]  # type: ignore[assignment]

    # Continue allowing call of old method that takes no indexing
    # kwarg for forward compatibility reasons.
    #
    # Remove this two weeks after landing.
    kwargs = {} if indexing is None else {'indexing': indexing}
    return _VF.meshgrid(tensors, **kwargs)  # type: ignore[attr-defined]


stft = _add_docstr(
    torch.stft,
    "stft(input, n_fft, hop_length=None, win_length=None, window=None, center=True, "
    "pad_mode='reflect', normalized=False, onesided=None, return_complex=None) -> Tensor"
    r"""

Short-time Fourier transform (STFT).

.. warning::
    From version 1.8.0, :attr:`return_complex` must always be given
    explicitly for real inputs and `return_complex=False` has been
    deprecated. Strongly prefer `return_complex=True` as in a future
    pytorch release, this function will only return complex tensors.

    Note that :func:`torch.view_as_real` can be used to recover a real
    tensor with an extra last dimension for real and imaginary components.

The STFT computes the Fourier transform of short overlapping windows of the
input. This giving frequency components of the signal as they change over
time. The interface of this function is modeled after (but *not* a drop-in
replacement for) librosa_ stft function.

.. _librosa: https://librosa.org/doc/latest/generated/librosa.stft.html

Ignoring the optional batch dimension, this method computes the following
expression:

.. math::
    X[\omega, m] = \sum_{k = 0}^{\text{win\_length-1}}%
                        \text{window}[k]\ \text{input}[m \times \text{hop\_length} + k]\ %
                        \exp\left(- j \frac{2 \pi \cdot \omega k}{\text{win\_length}}\right),

where :math:`m` is the index of the sliding window, and :math:`\omega` is
the frequency :math:`0 \leq \omega < \text{n\_fft}` for ``onesided=False``,
or :math:`0 \leq \omega < \lfloor \text{n\_fft} / 2 \rfloor + 1` for ``onesided=True``.

* :attr:`input` must be either a 1-D time sequence or a 2-D batch of time
    sequences.

* If :attr:`hop_length` is ``None`` (default), it is treated as equal to
    ``floor(n_fft / 4)``.

* If :attr:`win_length` is ``None`` (default), it is treated as equal to
    :attr:`n_fft`.

* :attr:`window` can be a 1-D tensor of size :attr:`win_length`, e.g., from
    :meth:`torch.hann_window`. If :attr:`window` is ``None`` (default), it is
    treated as if having :math:`1` everywhere in the window. If
    :math:`\text{win\_length} < \text{n\_fft}`, :attr:`window` will be padded on
    both sides to length :attr:`n_fft` before being applied.

* If :attr:`center` is ``True`` (default), :attr:`input` will be padded on
    both sides so that the :math:`t`-th frame is centered at time
    :math:`t \times \text{hop\_length}`. Otherwise, the :math:`t`-th frame
    begins at time  :math:`t \times \text{hop\_length}`.

* :attr:`pad_mode` determines the padding method used on :attr:`input` when
    :attr:`center` is ``True``. See :meth:`torch.nn.functional.pad` for
    all available options. Default is ``"reflect"``.

* If :attr:`onesided` is ``True`` (default for real input), only values for
    :math:`\omega` in :math:`\left[0, 1, 2, \dots, \left\lfloor
    \frac{\text{n\_fft}}{2} \right\rfloor + 1\right]` are returned because
    the real-to-complex Fourier transform satisfies the conjugate symmetry,
    i.e., :math:`X[m, \omega] = X[m, \text{n\_fft} - \omega]^*`.
    Note if the input or window tensors are complex, then :attr:`onesided`
    output is not possible.

* If :attr:`normalized` is ``True`` (default is ``False``), the function
    returns the normalized STFT results, i.e., multiplied by :math:`(\text{frame\_length})^{-0.5}`.

* If :attr:`return_complex` is ``True`` (default if input is complex), the
    return is a ``input.dim() + 1`` dimensional complex tensor. If ``False``,
    the output is a ``input.dim() + 2`` dimensional real tensor where the last
    dimension represents the real and imaginary components.

Returns either a complex tensor of size :math:`(* \times N \times T)` if
:attr:`return_complex` is true, or a real tensor of size :math:`(* \times N
\times T \times 2)`. Where :math:`*` is the optional batch size of
:attr:`input`, :math:`N` is the number of frequencies where STFT is applied
and :math:`T` is the total number of frames used.

.. warning::
    This function changed signature at version 0.4.1. Calling with the
    previous signature may cause error or return incorrect result.

Args:
    input (Tensor): the input tensor
    n_fft (int): size of Fourier transform
    hop_length (int, optional): the distance between neighboring sliding window
        frames. Default: ``None`` (treated as equal to ``floor(n_fft / 4)``)
    win_length (int, optional): the size of window frame and STFT filter.
        Default: ``None``  (treated as equal to :attr:`n_fft`)
    window (Tensor, optional): the optional window function.
        Default: ``None`` (treated as window of all :math:`1` s)
    center (bool, optional): whether to pad :attr:`input` on both sides so
        that the :math:`t`-th frame is centered at time :math:`t \times \text{hop\_length}`.
        Default: ``True``
    pad_mode (string, optional): controls the padding method used when
        :attr:`center` is ``True``. Default: ``"reflect"``
    normalized (bool, optional): controls whether to return the normalized STFT results
            Default: ``False``
    onesided (bool, optional): controls whether to return half of results to
        avoid redundancy for real inputs.
        Default: ``True`` for real :attr:`input` and :attr:`window`, ``False`` otherwise.
    return_complex (bool, optional): whether to return a complex tensor, or
        a real tensor with an extra last dimension for the real and
        imaginary components.

Returns:
    Tensor: A tensor containing the STFT result with shape described above

""")


istft = _add_docstr(
    torch.istft,
    "istft(input, n_fft, hop_length=None, win_length=None, window=None, center=True, "
    "normalized=False, onesided=None, length=None, return_complex=False) -> Tensor:\n"
    r"""
Inverse short time Fourier Transform. This is expected to be the inverse of :func:`~torch.stft`.

It has the same parameters (+ additional optional parameter of :attr:`length`) and it should return the
least squares estimation of the original signal. The algorithm will check using the NOLA condition (
nonzero overlap).

Important consideration in the parameters :attr:`window` and :attr:`center` so that the envelop
created by the summation of all the windows is never zero at certain point in time. Specifically,
:math:`\sum_{t=-\infty}^{\infty} |w|^2[n-t\times hop\_length] \cancel{=} 0`.

Since :func:`~torch.stft` discards elements at the end of the signal if they do not fit in a frame,
``istft`` may return a shorter signal than the original signal (can occur if :attr:`center` is False
since the signal isn't padded). If `length` is given in the arguments and is longer than expected,
``istft`` will pad zeros to the end of the returned signal.

If :attr:`center` is ``True``, then there will be padding e.g. ``'constant'``, ``'reflect'``, etc.
Left padding can be trimmed off exactly because they can be calculated but right padding cannot be
calculated without additional information.

Example: Suppose the last window is:
``[17, 18, 0, 0, 0]`` vs ``[18, 0, 0, 0, 0]``

The :attr:`n_fft`, :attr:`hop_length`, :attr:`win_length` are all the same which prevents the calculation
of right padding. These additional values could be zeros or a reflection of the signal so providing
:attr:`length` could be useful. If :attr:`length` is ``None`` then padding will be aggressively removed
(some loss of signal).

[1] D. W. Griffin and J. S. Lim, "Signal estimation from modified short-time Fourier transform,"
IEEE Trans. ASSP, vol.32, no.2, pp.236-243, Apr. 1984.

Args:
    input (Tensor): The input tensor. Expected to be output of :func:`~torch.stft`,
        can either be complex (``channel``, ``fft_size``, ``n_frame``), or real
        (``channel``, ``fft_size``, ``n_frame``, 2) where the ``channel``
        dimension is optional.

        .. deprecated:: 1.8.0
            Real input is deprecated, use complex inputs as returned by
            ``stft(..., return_complex=True)`` instead.
    n_fft (int): Size of Fourier transform
    hop_length (Optional[int]): The distance between neighboring sliding window frames.
        (Default: ``n_fft // 4``)
    win_length (Optional[int]): The size of window frame and STFT filter. (Default: ``n_fft``)
    window (Optional[torch.Tensor]): The optional window function.
        (Default: ``torch.ones(win_length)``)
    center (bool): Whether :attr:`input` was padded on both sides so that the :math:`t`-th frame is
        centered at time :math:`t \times \text{hop\_length}`.
        (Default: ``True``)
    normalized (bool): Whether the STFT was normalized. (Default: ``False``)
    onesided (Optional[bool]): Whether the STFT was onesided.
        (Default: ``True`` if ``n_fft != fft_size`` in the input size)
    length (Optional[int]): The amount to trim the signal by (i.e. the
        original signal length). (Default: whole signal)
    return_complex (Optional[bool]):
        Whether the output should be complex, or if the input should be
        assumed to derive from a real signal and window.
        Note that this is incompatible with ``onesided=True``.
        (Default: ``False``)

Returns:
    Tensor: Least squares estimation of the original signal of size (..., signal_length)
""")


if TYPE_CHECKING:
    # These _impl functions return a variable number of tensors as output with
    # __torch_function__; tuple unpacking is done already rather than being
    # done by the caller of the _impl function
    _unique_impl_out = Any
else:
    _unique_impl_out = Tuple[Tensor, Tensor, Tensor]


def _unique_impl(input: Tensor, sorted: bool = True,
                 return_inverse: bool = False, return_counts: bool = False,
                 dim: Optional[int] = None) -> _unique_impl_out:
    r"""unique(input, sorted=True, return_inverse=False, return_counts=False, dim=None) -> Tuple[Tensor, Tensor, Tensor]

    Returns the unique elements of the input tensor.

    .. note:: This function is different from :func:`torch.unique_consecutive` in the sense that
        this function also eliminates non-consecutive duplicate values.

    .. note:: Currently in the CUDA implementation and the CPU implementation when dim is specified,
        `torch.unique` always sort the tensor at the beginning regardless of the `sort` argument.
        Sorting could be slow, so if your input tensor is already sorted, it is recommended to use
        :func:`torch.unique_consecutive` which avoids the sorting.

    Args:
        input (Tensor): the input tensor
        sorted (bool): Whether to sort the unique elements in ascending order
            before returning as output.
        return_inverse (bool): Whether to also return the indices for where
            elements in the original input ended up in the returned unique list.
        return_counts (bool): Whether to also return the counts for each unique
            element.
        dim (int): the dimension to apply unique. If ``None``, the unique of the
            flattened input is returned. default: ``None``

    Returns:
        (Tensor, Tensor (optional), Tensor (optional)): A tensor or a tuple of tensors containing

            - **output** (*Tensor*): the output list of unique scalar elements.
            - **inverse_indices** (*Tensor*): (optional) if
              :attr:`return_inverse` is True, there will be an additional
              returned tensor (same shape as input) representing the indices
              for where elements in the original input map to in the output;
              otherwise, this function will only return a single tensor.
            - **counts** (*Tensor*): (optional) if
              :attr:`return_counts` is True, there will be an additional
              returned tensor (same shape as output or output.size(dim),
              if dim was specified) representing the number of occurrences
              for each unique value or tensor.

    Example::

        >>> output = torch.unique(torch.tensor([1, 3, 2, 3], dtype=torch.long))
        >>> output
        tensor([ 2,  3,  1])

        >>> output, inverse_indices = torch.unique(
        ...     torch.tensor([1, 3, 2, 3], dtype=torch.long), sorted=True, return_inverse=True)
        >>> output
        tensor([ 1,  2,  3])
        >>> inverse_indices
        tensor([ 0,  2,  1,  2])

        >>> output, inverse_indices = torch.unique(
        ...     torch.tensor([[1, 3], [2, 3]], dtype=torch.long), sorted=True, return_inverse=True)
        >>> output
        tensor([ 1,  2,  3])
        >>> inverse_indices
        tensor([[ 0,  2],
                [ 1,  2]])

    """
    if has_torch_function_unary(input):
        return handle_torch_function(
            unique, (input,), input, sorted=sorted, return_inverse=return_inverse,
            return_counts=return_counts, dim=dim)

    if dim is not None:
        output, inverse_indices, counts = _VF.unique_dim(
            input,
            dim,
            sorted=sorted,
            return_inverse=return_inverse,
            return_counts=return_counts,
        )
    else:
        output, inverse_indices, counts = torch._unique2(
            input,
            sorted=sorted,
            return_inverse=return_inverse,
            return_counts=return_counts,
        )
    return output, inverse_indices, counts


def _unique_consecutive_impl(input: Tensor, return_inverse: bool = False,
                             return_counts: bool = False,
                             dim: Optional[int] = None) -> _unique_impl_out:
    r"""Eliminates all but the first element from every consecutive group of equivalent elements.

    .. note:: This function is different from :func:`torch.unique` in the sense that this function
        only eliminates consecutive duplicate values. This semantics is similar to `std::unique`
        in C++.

    Args:
        input (Tensor): the input tensor
        return_inverse (bool): Whether to also return the indices for where
            elements in the original input ended up in the returned unique list.
        return_counts (bool): Whether to also return the counts for each unique
            element.
        dim (int): the dimension to apply unique. If ``None``, the unique of the
            flattened input is returned. default: ``None``

    Returns:
        (Tensor, Tensor (optional), Tensor (optional)): A tensor or a tuple of tensors containing

            - **output** (*Tensor*): the output list of unique scalar elements.
            - **inverse_indices** (*Tensor*): (optional) if
              :attr:`return_inverse` is True, there will be an additional
              returned tensor (same shape as input) representing the indices
              for where elements in the original input map to in the output;
              otherwise, this function will only return a single tensor.
            - **counts** (*Tensor*): (optional) if
              :attr:`return_counts` is True, there will be an additional
              returned tensor (same shape as output or output.size(dim),
              if dim was specified) representing the number of occurrences
              for each unique value or tensor.

    Example::

        >>> x = torch.tensor([1, 1, 2, 2, 3, 1, 1, 2])
        >>> output = torch.unique_consecutive(x)
        >>> output
        tensor([1, 2, 3, 1, 2])

        >>> output, inverse_indices = torch.unique_consecutive(x, return_inverse=True)
        >>> output
        tensor([1, 2, 3, 1, 2])
        >>> inverse_indices
        tensor([0, 0, 1, 1, 2, 3, 3, 4])

        >>> output, counts = torch.unique_consecutive(x, return_counts=True)
        >>> output
        tensor([1, 2, 3, 1, 2])
        >>> counts
        tensor([2, 2, 1, 2, 1])
    """
    if has_torch_function_unary(input):
        return handle_torch_function(
            unique_consecutive, (input,), input, return_inverse=return_inverse,
            return_counts=return_counts, dim=dim)
    output, inverse_indices, counts = _VF.unique_consecutive(  # type: ignore[attr-defined]
        input, return_inverse=return_inverse, return_counts=return_counts, dim=dim)
    return output, inverse_indices, counts


def _return_counts(input, sorted=True, return_inverse=False, return_counts=False, dim=None):
    # type: (Tensor, bool, bool, bool, Optional[int]) -> Tuple[Tensor, Tensor]

    if has_torch_function_unary(input):
        return _unique_impl(input, sorted, return_inverse, return_counts, dim)

    output, _, counts = _unique_impl(input, sorted, return_inverse, return_counts, dim)
    return output, counts


def _return_output(input, sorted=True, return_inverse=False, return_counts=False, dim=None):
    # type: (Tensor, bool, bool, bool, Optional[int]) -> Tensor

    if has_torch_function_unary(input):
        return _unique_impl(input, sorted, return_inverse, return_counts, dim)

    output, _, _ = _unique_impl(input, sorted, return_inverse, return_counts, dim)
    return output


def _return_inverse(input, sorted=True, return_inverse=False, return_counts=False, dim=None):
    # type: (Tensor, bool, bool, bool, Optional[int]) -> Tuple[Tensor, Tensor]

    if has_torch_function_unary(input):
        return _unique_impl(input, sorted, return_inverse, return_counts, dim)

    output, inverse_indices, _ = _unique_impl(input, sorted, return_inverse, return_counts, dim)
    return output, inverse_indices


_return_inverse_false = boolean_dispatch(
    arg_name='return_counts',
    arg_index=3,
    default=False,
    if_true=_return_counts,
    if_false=_return_output,
    module_name=__name__,
    func_name='unique')

_return_inverse_true = boolean_dispatch(
    arg_name='return_counts',
    arg_index=3,
    default=False,
    if_true=_unique_impl,
    if_false=_return_inverse,
    module_name=__name__,
    func_name='unique')

# The return type of unique depends on `return_inverse`, and `return_counts` so in order to
# resolve the output type in TorchScript we need to statically know the value of both parameters

unique = boolean_dispatch(
    arg_name='return_inverse',
    arg_index=2,
    default=False,
    if_true=_return_inverse_true,
    if_false=_return_inverse_false,
    module_name=__name__,
    func_name='unique')
unique.__doc__ = _unique_impl.__doc__


def _consecutive_return_counts(input, return_inverse=False, return_counts=False, dim=None):
    # type: (Tensor, bool, bool, Optional[int]) -> Tuple[Tensor, Tensor]

    if has_torch_function_unary(input):
        return _unique_consecutive_impl(input, return_inverse, return_counts, dim)

    output, _, counts = _unique_consecutive_impl(input, return_inverse, return_counts, dim)
    return output, counts


def _consecutive_return_output(input, return_inverse=False, return_counts=False, dim=None):
    # type: (Tensor, bool, bool, Optional[int]) -> Tensor

    if has_torch_function_unary(input):
        return _unique_consecutive_impl(input, return_inverse, return_counts, dim)

    output, _, _ = _unique_consecutive_impl(input, return_inverse, return_counts, dim)
    return output


def _consecutive_return_inverse(input, return_inverse=False, return_counts=False, dim=None):
    # type: (Tensor, bool, bool, Optional[int]) -> Tuple[Tensor, Tensor]

    if has_torch_function_unary(input):
        return _unique_consecutive_impl(input, return_inverse, return_counts, dim)

    output, inverse_indices, _ = _unique_consecutive_impl(input, return_inverse, return_counts, dim)
    return output, inverse_indices


_consecutive_return_inverse_false = boolean_dispatch(
    arg_name='return_counts',
    arg_index=1,
    default=False,
    if_true=_consecutive_return_counts,
    if_false=_consecutive_return_output,
    module_name=__name__,
    func_name='unique_consecutive')

_consecutive_return_inverse_true = boolean_dispatch(
    arg_name='return_counts',
    arg_index=1,
    default=False,
    if_true=_unique_consecutive_impl,
    if_false=_consecutive_return_inverse,
    module_name=__name__,
    func_name='unique_consecutive')

# The return type of unique depends on `return_inverse`, and `return_counts` so in order to
# resolve the output type in TorchScript we need to statically know the value of both parameters

unique_consecutive = boolean_dispatch(
    arg_name='return_inverse',
    arg_index=2,
    default=False,
    if_true=_consecutive_return_inverse_true,
    if_false=_consecutive_return_inverse_false,
    module_name=__name__,
    func_name='unique_consecutive')
unique_consecutive.__doc__ = _unique_consecutive_impl.__doc__

if TYPE_CHECKING:
    pass
    # There's no good way to use this type annotation without breaking JIT
    # overloads. So leave untyped for mypy for now.
else:
    @overload
    def tensordot(a, b, dims: int = 2, out: Optional[torch.Tensor] = None):
        pass

    @overload  # noqa: F811
    def tensordot(a, b, dims: Tuple[List[int], List[int]], out: Optional[torch.Tensor] = None):  # noqa: F811
        pass

    @overload  # noqa: F811
    def tensordot(a, b, dims: List[List[int]], out: Optional[torch.Tensor] = None):  # noqa: F811
        pass

    @overload  # noqa: F811
    def tensordot(a, b, dims: torch.Tensor, out: Optional[torch.Tensor] = None):  # noqa: F811
        pass

def tensordot(a, b, dims=2, out: Optional[torch.Tensor] = None):  # noqa: F811
    r"""Returns a contraction of a and b over multiple dimensions.

    :attr:`tensordot` implements a generalized matrix product.

    Args:
      a (Tensor): Left tensor to contract
      b (Tensor): Right tensor to contract
      dims (int or Tuple[List[int], List[int]] or List[List[int]] containing two lists or Tensor): number of dimensions to
         contract or explicit lists of dimensions for :attr:`a` and
         :attr:`b` respectively

    When called with a non-negative integer argument :attr:`dims` = :math:`d`, and
    the number of dimensions of :attr:`a` and :attr:`b` is :math:`m` and :math:`n`,
    respectively, :func:`~torch.tensordot` computes

    .. math::
        r_{i_0,...,i_{m-d}, i_d,...,i_n}
          = \sum_{k_0,...,k_{d-1}} a_{i_0,...,i_{m-d},k_0,...,k_{d-1}} \times b_{k_0,...,k_{d-1}, i_d,...,i_n}.

    When called with :attr:`dims` of the list form, the given dimensions will be contracted
    in place of the last :math:`d` of :attr:`a` and the first :math:`d` of :math:`b`. The sizes
    in these dimensions must match, but :func:`~torch.tensordot` will deal with broadcasted
    dimensions.

    Examples::

        >>> a = torch.arange(60.).reshape(3, 4, 5)
        >>> b = torch.arange(24.).reshape(4, 3, 2)
        >>> torch.tensordot(a, b, dims=([1, 0], [0, 1]))
        tensor([[4400., 4730.],
                [4532., 4874.],
                [4664., 5018.],
                [4796., 5162.],
                [4928., 5306.]])

        >>> a = torch.randn(3, 4, 5, device='cuda')
        >>> b = torch.randn(4, 5, 6, device='cuda')
        >>> c = torch.tensordot(a, b, dims=2).cpu()
        tensor([[ 8.3504, -2.5436,  6.2922,  2.7556, -1.0732,  3.2741],
                [ 3.3161,  0.0704,  5.0187, -0.4079, -4.3126,  4.8744],
                [ 0.8223,  3.9445,  3.2168, -0.2400,  3.4117,  1.7780]])

        >>> a = torch.randn(3, 5, 4, 6)
        >>> b = torch.randn(6, 4, 5, 3)
        >>> torch.tensordot(a, b, dims=([2, 1, 3], [1, 2, 0]))
        tensor([[  7.7193,  -2.4867, -10.3204],
                [  1.5513, -14.4737,  -6.5113],
                [ -0.2850,   4.2573,  -3.5997]])
    """
    if has_torch_function_variadic(a, b):
        return handle_torch_function(tensordot, (a, b), a, b, dims=dims)

    if not isinstance(dims, (tuple, list, torch.Tensor, int)):
        raise RuntimeError("tensordot expects dims to be int or "
                           + "Tuple[List[int], List[int]] or "
                           + "List[List[int]] containing two lists, but got "
                           + f"dims={dims}")

    dims_a: List[int] = []
    dims_b: List[int] = []

    if isinstance(dims, (tuple, list)):
        dims_a, dims_b = dims

    if isinstance(dims, torch.Tensor):
        num_elements = dims.numel()
        if num_elements > 1:
            assert dims.size()[0] == 2
            dims_a = torch.jit.annotate(List[int], dims[0].tolist())
            dims_b = torch.jit.annotate(List[int], dims[1].tolist())
        else:
            dims_val = int(dims.item())
            if dims_val < 0:
                raise RuntimeError(f"tensordot expects dims >= 0, but got dims={dims}")
            dims_a = list(range(-dims_val, 0))
            dims_b = list(range(dims_val))

    if isinstance(dims, int):
        if dims < 0:
            raise RuntimeError(f"tensordot expects dims >= 0, but got dims={dims}")
        dims_a = list(range(-dims, 0))
        dims_b = list(range(dims))

    if out is None:
        return _VF.tensordot(a, b, dims_a, dims_b)  # type: ignore[attr-defined]
    else:
        return _VF.tensordot(a, b, dims_a, dims_b, out=out)  # type: ignore[attr-defined]

def cartesian_prod(*tensors):
    """Do cartesian product of the given sequence of tensors. The behavior is similar to
    python's `itertools.product`.

    Args:
        *tensors: any number of 1 dimensional tensors.

    Returns:
        Tensor: A tensor equivalent to converting all the input tensors into lists,
        do `itertools.product` on these lists, and finally convert the resulting list
        into tensor.

    Example::

        >>> a = [1, 2, 3]
        >>> b = [4, 5]
        >>> list(itertools.product(a, b))
        [(1, 4), (1, 5), (2, 4), (2, 5), (3, 4), (3, 5)]
        >>> tensor_a = torch.tensor(a)
        >>> tensor_b = torch.tensor(b)
        >>> torch.cartesian_prod(tensor_a, tensor_b)
        tensor([[1, 4],
                [1, 5],
                [2, 4],
                [2, 5],
                [3, 4],
                [3, 5]])
    """
    # This wrapper exists to support variadic args.
    if has_torch_function(tensors):
        return handle_torch_function(cartesian_prod, tensors, *tensors)
    return _VF.cartesian_prod(tensors)  # type: ignore[attr-defined]

def block_diag(*tensors):
    """Create a block diagonal matrix from provided tensors.

    Args:
        *tensors: One or more tensors with 0, 1, or 2 dimensions.

    Returns:
        Tensor: A 2 dimensional tensor with all the input tensors arranged in
        order such that their upper left and lower right corners are
        diagonally adjacent. All other elements are set to 0.

    Example::

        >>> import torch
        >>> A = torch.tensor([[0, 1], [1, 0]])
        >>> B = torch.tensor([[3, 4, 5], [6, 7, 8]])
        >>> C = torch.tensor(7)
        >>> D = torch.tensor([1, 2, 3])
        >>> E = torch.tensor([[4], [5], [6]])
        >>> torch.block_diag(A, B, C, D, E)
        tensor([[0, 1, 0, 0, 0, 0, 0, 0, 0, 0],
                [1, 0, 0, 0, 0, 0, 0, 0, 0, 0],
                [0, 0, 3, 4, 5, 0, 0, 0, 0, 0],
                [0, 0, 6, 7, 8, 0, 0, 0, 0, 0],
                [0, 0, 0, 0, 0, 7, 0, 0, 0, 0],
                [0, 0, 0, 0, 0, 0, 1, 2, 3, 0],
                [0, 0, 0, 0, 0, 0, 0, 0, 0, 4],
                [0, 0, 0, 0, 0, 0, 0, 0, 0, 5],
                [0, 0, 0, 0, 0, 0, 0, 0, 0, 6]])
    """
    # This wrapper exists to support variadic args.
    if has_torch_function(tensors):
        return handle_torch_function(block_diag, tensors, *tensors)
    return torch._C._VariableFunctions.block_diag(tensors)  # type: ignore[attr-defined]


def cdist(x1, x2, p=2., compute_mode='use_mm_for_euclid_dist_if_necessary'):
    # type: (Tensor, Tensor, float, str) -> (Tensor)
    r"""Computes batched the p-norm distance between each pair of the two collections of row vectors.

    Args:
        x1 (Tensor): input tensor of shape :math:`B \times P \times M`.
        x2 (Tensor): input tensor of shape :math:`B \times R \times M`.
        p: p value for the p-norm distance to calculate between each vector pair
            :math:`\in [0, \infty]`.
        compute_mode:
            'use_mm_for_euclid_dist_if_necessary' - will use matrix multiplication approach to calculate
            euclidean distance (p = 2) if P > 25 or R > 25
            'use_mm_for_euclid_dist' - will always use matrix multiplication approach to calculate
            euclidean distance (p = 2)
            'donot_use_mm_for_euclid_dist' - will never use matrix multiplication approach to calculate
            euclidean distance (p = 2)
            Default: use_mm_for_euclid_dist_if_necessary.

    If x1 has shape :math:`B \times P \times M` and x2 has shape :math:`B \times R \times M` then the
    output will have shape :math:`B \times P \times R`.

    This function is equivalent to `scipy.spatial.distance.cdist(input,'minkowski', p=p)`
    if :math:`p \in (0, \infty)`. When :math:`p = 0` it is equivalent to
    `scipy.spatial.distance.cdist(input, 'hamming') * M`. When :math:`p = \infty`, the closest
    scipy function is `scipy.spatial.distance.cdist(xn, lambda x, y: np.abs(x - y).max())`.

    Example:

        >>> a = torch.tensor([[0.9041,  0.0196], [-0.3108, -2.4423], [-0.4821,  1.059]])
        >>> a
        tensor([[ 0.9041,  0.0196],
                [-0.3108, -2.4423],
                [-0.4821,  1.0590]])
        >>> b = torch.tensor([[-2.1763, -0.4713], [-0.6986,  1.3702]])
        >>> b
        tensor([[-2.1763, -0.4713],
                [-0.6986,  1.3702]])
        >>> torch.cdist(a, b, p=2)
        tensor([[3.1193, 2.0959],
                [2.7138, 3.8322],
                [2.2830, 0.3791]])
    """
    if has_torch_function_variadic(x1, x2):
        return handle_torch_function(
            cdist, (x1, x2), x1, x2, p=p, compute_mode=compute_mode)
    if compute_mode == 'use_mm_for_euclid_dist_if_necessary':
        return _VF.cdist(x1, x2, p, None)  # type: ignore[attr-defined]
    elif compute_mode == 'use_mm_for_euclid_dist':
        return _VF.cdist(x1, x2, p, 1)  # type: ignore[attr-defined]
    elif compute_mode == 'donot_use_mm_for_euclid_dist':
        return _VF.cdist(x1, x2, p, 2)  # type: ignore[attr-defined]
    else:
        raise ValueError(f"{compute_mode} is not a valid value for compute_mode")

def atleast_1d(*tensors):
    r"""
    Returns a 1-dimensional view of each input tensor with zero dimensions.
    Input tensors with one or more dimensions are returned as-is.

    Args:
        input (Tensor or list of Tensors)

    Returns:
        output (Tensor or tuple of Tensors)

    Example::

        >>> x = torch.randn(2)
        >>> x
        tensor([1.4584, 0.7583])
        >>> torch.atleast_1d(x)
        tensor([1.4584, 0.7583])
        >>> x = torch.tensor(1.)
        >>> x
        tensor(1.)
        >>> torch.atleast_1d(x)
        tensor([1.])
        >>> x = torch.tensor(0.5)
        >>> y = torch.tensor(1.)
        >>> torch.atleast_1d((x,y))
        (tensor([0.5000]), tensor([1.]))
    """
    # This wrapper exists to support variadic args.
    if has_torch_function(tensors):
        return handle_torch_function(atleast_1d, tensors, *tensors)
    if len(tensors) == 1:
        tensors = tensors[0]
    return _VF.atleast_1d(tensors)  # type: ignore[attr-defined]

def atleast_2d(*tensors):
    r"""
    Returns a 2-dimensional view of each input tensor with zero dimensions.
    Input tensors with two or more dimensions are returned as-is.

    Args:
        input (Tensor or list of Tensors)

    Returns:
        output (Tensor or tuple of Tensors)

    Example::

        >>> x = torch.tensor(1.)
        >>> x
        tensor(1.)
        >>> torch.atleast_2d(x)
        tensor([[1.]])
        >>> x = torch.randn(2,2)
        >>> x
        tensor([[2.2086, 2.5165],
                [0.1757, 0.5194]])
        >>> torch.atleast_2d(x)
        tensor([[2.2086, 2.5165],
                [0.1757, 0.5194]])
        >>> x = torch.tensor(0.5)
        >>> y = torch.tensor(1.)
        >>> torch.atleast_2d((x,y))
        (tensor([[0.5000]]), tensor([[1.]]))
    """
    # This wrapper exists to support variadic args.
    if has_torch_function(tensors):
        return handle_torch_function(atleast_2d, tensors, *tensors)
    if len(tensors) == 1:
        tensors = tensors[0]
    return _VF.atleast_2d(tensors)  # type: ignore[attr-defined]

def atleast_3d(*tensors):
    r"""
    Returns a 3-dimensional view of each input tensor with zero dimensions.
    Input tensors with three or more dimensions are returned as-is.

    Args:
        input (Tensor or list of Tensors)

    Returns:
        output (Tensor or tuple of Tensors)

    Example:

        >>> x = torch.tensor(0.5)
        >>> x
        tensor(0.5000)
        >>> torch.atleast_3d(x)
        tensor([[[0.5000]]])
        >>> y = torch.randn(2,2)
        >>> y
        tensor([[-0.8079,  0.7460],
                [-1.1647,  1.4734]])
        >>> torch.atleast_3d(y)
        tensor([[[-0.8079],
                [ 0.7460]],
                <BLANKLINE>
                [[-1.1647],
                [ 1.4734]]])
        >>> x = torch.randn(1,1,1)
        >>> x
        tensor([[[-1.5689]]])
        >>> torch.atleast_3d(x)
        tensor([[[-1.5689]]])
        >>> x = torch.tensor(0.5)
        >>> y = torch.tensor(1.)
        >>> torch.atleast_3d((x,y))
        (tensor([[[0.5000]]]), tensor([[[1.]]]))
    """
    # This wrapper exists to support variadic args.
    if has_torch_function(tensors):
        return handle_torch_function(atleast_3d, tensors, *tensors)
    if len(tensors) == 1:
        tensors = tensors[0]
    return _VF.atleast_3d(tensors)  # type: ignore[attr-defined]


if TYPE_CHECKING:
    pass
    # There's no good way to use this type annotation; cannot rename norm() to
    # _norm_impl() in a way that doesn't break JIT overloads. So leave untyped
    # for mypy for now.
    #    def norm(input: Tensor,
    #             p: Optional[Union[str, Number]] = "fro",
    #             dim: Optional[Union[int, List[int]]] = None,
    #             keepdim: bool = False,
    #             out: Optional[Tensor] = None,
    #             dtype: _dtype = None) -> Tensor:
    #        return _norm_impl(input, p, dim, keepdim, out, dtype)
else:
    # TODO: type dim as BroadcastingList when
    # https://github.com/pytorch/pytorch/issues/33782 is fixed
    @overload
    def norm(input, p="fro", dim=None, keepdim=False, out=None, dtype=None):
        # type: (Tensor, str, Optional[List[int]], bool, Optional[Tensor], Optional[int]) -> Tensor
        pass

    @overload  # noqa: F811
    def norm(input, p="fro", dim=None, keepdim=False, out=None, dtype=None):  # noqa: F811
        # type: (Tensor, Optional[number], Optional[List[int]], bool, Optional[Tensor], Optional[int]) -> Tensor
        pass

    @overload  # noqa: F811
    def norm(input, p="fro", dim=None, keepdim=False, out=None, dtype=None):  # noqa: F811
        # type: (Tensor, Optional[number], Optional[int], bool, Optional[Tensor], Optional[int]) -> Tensor
        pass

    @overload  # noqa: F811
    def norm(input, p="fro", dim=None, keepdim=False, out=None, dtype=None):  # noqa: F811
        # type: (Tensor, str, Optional[int], bool, Optional[Tensor], Optional[int]) -> Tensor
        pass


def norm(input, p="fro", dim=None, keepdim=False, out=None, dtype=None):  # noqa: F811
    r"""Returns the matrix norm or vector norm of a given tensor.

    .. warning::

        torch.norm is deprecated and may be removed in a future PyTorch release.
        Its documentation and behavior may be incorrect, and it is no longer
        actively maintained.

        Use :func:`torch.linalg.norm`, instead, or :func:`torch.linalg.vector_norm`
        when computing vector norms and :func:`torch.linalg.matrix_norm` when
        computing matrix norms. Note, however, the signature for these functions
        is slightly different than the signature for torch.norm.

    Args:
        input (Tensor): The input tensor. Its data type must be either a floating
            point or complex type. For complex inputs, the norm is calculated using the
            absolute value of each element. If the input is complex and neither
            :attr:`dtype` nor :attr:`out` is specified, the result's data type will
            be the corresponding floating point type (e.g. float if :attr:`input` is
            complexfloat).

        p (int, float, inf, -inf, 'fro', 'nuc', optional): the order of norm. Default: ``'fro'``
            The following norms can be calculated:

            ======  ==============  ==========================
            ord     matrix norm     vector norm
            ======  ==============  ==========================
            'fro'   Frobenius norm  --
            'nuc'   nuclear norm    --
            Number  --              sum(abs(x)**ord)**(1./ord)
            ======  ==============  ==========================

            The vector norm can be calculated across any number of dimensions.
            The corresponding dimensions of :attr:`input` are flattened into
            one dimension, and the norm is calculated on the flattened
            dimension.

            Frobenius norm produces the same result as ``p=2`` in all cases
            except when :attr:`dim` is a list of three or more dims, in which
            case Frobenius norm throws an error.

            Nuclear norm can only be calculated across exactly two dimensions.

        dim (int, tuple of ints, list of ints, optional):
            Specifies which dimension or dimensions of :attr:`input` to
            calculate the norm across. If :attr:`dim` is ``None``, the norm will
            be calculated across all dimensions of :attr:`input`. If the norm
            type indicated by :attr:`p` does not support the specified number of
            dimensions, an error will occur.
        keepdim (bool, optional): whether the output tensors have :attr:`dim`
            retained or not. Ignored if :attr:`dim` = ``None`` and
            :attr:`out` = ``None``. Default: ``False``
        out (Tensor, optional): the output tensor. Ignored if
            :attr:`dim` = ``None`` and :attr:`out` = ``None``.
        dtype (:class:`torch.dtype`, optional): the desired data type of
            returned tensor. If specified, the input tensor is casted to
            :attr:`dtype` while performing the operation. Default: None.

    .. note::
        Even though ``p='fro'`` supports any number of dimensions, the true
        mathematical definition of Frobenius norm only applies to tensors with
        exactly two dimensions. :func:`torch.linalg.norm` with ``ord='fro'`` aligns
        with the mathematical definition, since it can only be applied across
        exactly two dimensions.

    Example::

        >>> import torch
        >>> a = torch.arange(9, dtype= torch.float) - 4
        >>> b = a.reshape((3, 3))
        >>> torch.norm(a)
        tensor(7.7460)
        >>> torch.norm(b)
        tensor(7.7460)
        >>> torch.norm(a, float('inf'))
        tensor(4.)
        >>> torch.norm(b, float('inf'))
        tensor(4.)
        >>> c = torch.tensor([[ 1, 2, 3],[-1, 1, 4]] , dtype= torch.float)
        >>> torch.norm(c, dim=0)
        tensor([1.4142, 2.2361, 5.0000])
        >>> torch.norm(c, dim=1)
        tensor([3.7417, 4.2426])
        >>> torch.norm(c, p=1, dim=1)
        tensor([6., 6.])
        >>> d = torch.arange(8, dtype= torch.float).reshape(2,2,2)
        >>> torch.norm(d, dim=(1,2))
        tensor([ 3.7417, 11.2250])
        >>> torch.norm(d[0, :, :]), torch.norm(d[1, :, :])
        (tensor(3.7417), tensor(11.2250))
    """

    if has_torch_function_unary(input):
        return handle_torch_function(
            norm, (input,), input, p=p, dim=dim, keepdim=keepdim, out=out, dtype=dtype)

    ndim = input.dim()

    # catch default case
    if dim is None and out is None and dtype is None and p is not None:
        if isinstance(p, str):
            if p == "fro":
                return _VF.frobenius_norm(input, dim=(), keepdim=keepdim)
        if not isinstance(p, str):
            _dim = [i for i in range(ndim)]  # noqa: C416 TODO: rewrite as list(range(m))
            return _VF.norm(input, p, dim=_dim, keepdim=keepdim)  # type: ignore[attr-defined]

    # TODO: when https://github.com/pytorch/pytorch/issues/33782 is fixed
    # remove the overloads where dim is an int and replace with BraodcastingList1
    # and remove next four lines, replace _dim with dim
    if dim is not None:
        if isinstance(dim, int):
            _dim = [dim]
        else:
            _dim = dim
    else:
        _dim = None  # type: ignore[assignment]

    if isinstance(p, str):
        if p == "fro":
            if dtype is not None:
                raise ValueError("dtype argument is not supported in frobenius norm")

            if _dim is None:
                _dim = list(range(ndim))
            if out is None:
                return _VF.frobenius_norm(input, _dim, keepdim=keepdim)
            else:
                return _VF.frobenius_norm(input, _dim, keepdim=keepdim, out=out)
        elif p == "nuc":
            if dtype is not None:
                raise ValueError("dtype argument is not supported in nuclear norm")
            if _dim is None:
                if out is None:
                    return _VF.nuclear_norm(input, keepdim=keepdim)
                else:
                    return _VF.nuclear_norm(input, keepdim=keepdim, out=out)
            else:
                if out is None:
                    return _VF.nuclear_norm(input, _dim, keepdim=keepdim)
                else:
                    return _VF.nuclear_norm(input, _dim, keepdim=keepdim, out=out)
        raise RuntimeError(f"only valid string values are 'fro' and 'nuc', found {p}")
    else:
        if _dim is None:
            _dim = list(range(ndim))

        if out is None:
            if dtype is None:
                return _VF.norm(input, p, _dim, keepdim=keepdim)  # type: ignore[attr-defined]
            else:
                return _VF.norm(input, p, _dim, keepdim=keepdim, dtype=dtype)  # type: ignore[attr-defined]
        else:
            if dtype is None:
                return _VF.norm(input, p, _dim, keepdim=keepdim, out=out)  # type: ignore[attr-defined]
            else:
                return _VF.norm(input, p, _dim, keepdim=keepdim, dtype=dtype, out=out)  # type: ignore[attr-defined]

def chain_matmul(*matrices, out=None):
    r"""Returns the matrix product of the :math:`N` 2-D tensors. This product is efficiently computed
    using the matrix chain order algorithm which selects the order in which incurs the lowest cost in terms
    of arithmetic operations (`[CLRS]`_). Note that since this is a function to compute the product, :math:`N`
    needs to be greater than or equal to 2; if equal to 2 then a trivial matrix-matrix product is returned.
    If :math:`N` is 1, then this is a no-op - the original matrix is returned as is.

    .. warning::

        :func:`torch.chain_matmul` is deprecated and will be removed in a future PyTorch release.
        Use :func:`torch.linalg.multi_dot` instead, which accepts a list of two or more tensors
        rather than multiple arguments.

    Args:
        matrices (Tensors...): a sequence of 2 or more 2-D tensors whose product is to be determined.
        out (Tensor, optional): the output tensor. Ignored if :attr:`out` = ``None``.

    Returns:
        Tensor: if the :math:`i^{th}` tensor was of dimensions :math:`p_{i} \times p_{i + 1}`, then the product
        would be of dimensions :math:`p_{1} \times p_{N + 1}`.

    Example::

        >>> a = torch.randn(3, 4)
        >>> b = torch.randn(4, 5)
        >>> c = torch.randn(5, 6)
        >>> d = torch.randn(6, 7)
        >>> torch.chain_matmul(a, b, c, d)
        tensor([[ -2.3375,  -3.9790,  -4.1119,  -6.6577,   9.5609, -11.5095,  -3.2614],
                [ 21.4038,   3.3378,  -8.4982,  -5.2457, -10.2561,  -2.4684,   2.7163],
                [ -0.9647,  -5.8917,  -2.3213,  -5.2284,  12.8615, -12.2816,  -2.5095]])

    .. _`[CLRS]`: https://mitpress.mit.edu/books/introduction-algorithms-third-edition
    """
    # This wrapper exists to support variadic args.
    if has_torch_function(matrices):
        return handle_torch_function(chain_matmul, matrices, *matrices)

    if out is None:
        return _VF.chain_matmul(matrices)  # type: ignore[attr-defined]
    else:
        return _VF.chain_matmul(matrices, out=out)  # type: ignore[attr-defined]


def _lu_impl(A, pivot=True, get_infos=False, out=None):
    # type: (Tensor, bool, bool, Any) -> Tuple[Tensor, Tensor, Tensor]
    r"""Computes the LU factorization of a matrix or batches of matrices
    :attr:`A`. Returns a tuple containing the LU factorization and
    pivots of :attr:`A`.  Pivoting is done if :attr:`pivot` is set to
    ``True``.

    .. note::
        * The returned permutation matrix for every matrix in the batch is
          represented by a 1-indexed vector of size ``min(A.shape[-2], A.shape[-1])``.
          ``pivots[i] == j`` represents that in the ``i``-th step of the algorithm,
          the ``i``-th row was permuted with the ``j-1``-th row.
        * LU factorization with :attr:`pivot` = ``False`` is not available
          for CPU, and attempting to do so will throw an error. However,
          LU factorization with :attr:`pivot` = ``False`` is available for
          CUDA.
        * This function does not check if the factorization was successful
          or not if :attr:`get_infos` is ``True`` since the status of the
          factorization is present in the third element of the return tuple.
        * In the case of batches of square matrices with size less or equal
          to 32 on a CUDA device, the LU factorization is repeated for
          singular matrices due to the bug in the MAGMA library
          (see magma issue 13).
        * ``L``, ``U``, and ``P`` can be derived using :func:`torch.lu_unpack`.

    .. warning::
        The gradients of this function will only be finite when :attr:`A` is full rank.
        This is because the LU decomposition is just differentiable at full rank matrices.
        Furthermore, if :attr:`A` is close to not being full rank,
        the gradient will be numerically unstable as it depends on the computation of :math:`L^{-1}` and :math:`U^{-1}`.

    Args:
        A (Tensor): the tensor to factor of size :math:`(*, m, n)`
        pivot (bool, optional): controls whether pivoting is done. Default: ``True``
        get_infos (bool, optional): if set to ``True``, returns an info IntTensor.
                                    Default: ``False``
        out (tuple, optional): optional output tuple. If :attr:`get_infos` is ``True``,
                               then the elements in the tuple are Tensor, IntTensor,
                               and IntTensor. If :attr:`get_infos` is ``False``, then the
                               elements in the tuple are Tensor, IntTensor. Default: ``None``

    Returns:
        (Tensor, IntTensor, IntTensor (optional)): A tuple of tensors containing

            - **factorization** (*Tensor*): the factorization of size :math:`(*, m, n)`

            - **pivots** (*IntTensor*): the pivots of size :math:`(*, \text{min}(m, n))`.
              ``pivots`` stores all the intermediate transpositions of rows.
              The final permutation ``perm`` could be reconstructed by
              applying ``swap(perm[i], perm[pivots[i] - 1])`` for ``i = 0, ..., pivots.size(-1) - 1``,
              where ``perm`` is initially the identity permutation of :math:`m` elements
              (essentially this is what :func:`torch.lu_unpack` is doing).

            - **infos** (*IntTensor*, *optional*): if :attr:`get_infos` is ``True``, this is a tensor of
              size :math:`(*)` where non-zero values indicate whether factorization for the matrix or
              each minibatch has succeeded or failed

    Example::

        >>> A = torch.randn(2, 3, 3)
        >>> A_LU, pivots = torch.lu(A)
        >>> A_LU
        tensor([[[ 1.3506,  2.5558, -0.0816],
                 [ 0.1684,  1.1551,  0.1940],
                 [ 0.1193,  0.6189, -0.5497]],

                [[ 0.4526,  1.2526, -0.3285],
                 [-0.7988,  0.7175, -0.9701],
                 [ 0.2634, -0.9255, -0.3459]]])
        >>> pivots
        tensor([[ 3,  3,  3],
                [ 3,  3,  3]], dtype=torch.int32)
        >>> A_LU, pivots, info = torch.lu(A, get_infos=True)
        >>> if info.nonzero().size(0) == 0:
        ...   print('LU factorization succeeded for all samples!')
        LU factorization succeeded for all samples!
    """
    # If get_infos is True, then we don't need to check for errors and vice versa
    return torch._lu_with_info(A, pivot=pivot, check_errors=(not get_infos))

if TYPE_CHECKING:
    _ListOrSeq = Sequence[Tensor]
else:
    _ListOrSeq = List[Tensor]

def _check_list_size(out_len: int, get_infos: bool, out: _ListOrSeq) -> None:
    get_infos_int = 1 if get_infos else 0
    if out_len - get_infos_int != 2:
        raise TypeError(f"expected tuple of {2 + int(get_infos)} elements but got {out_len}")
    if not isinstance(out, (tuple, list)):
        raise TypeError(f"argument 'out' must be tuple of Tensors, not {type(out).__name__}")

def _lu_with_infos(A, pivot=True, get_infos=False, out=None):
    # type: (Tensor, bool, bool, Optional[Tuple[Tensor, Tensor, Tensor]]) -> Tuple[Tensor, Tensor, Tensor]
    if has_torch_function_unary(A):
        return handle_torch_function(
            lu, (A,), A, pivot=pivot, get_infos=get_infos, out=out)
    result = _lu_impl(A, pivot, get_infos, out)
    if out is not None:
        _check_list_size(len(out), get_infos, out)
        for i in range(len(out)):
            out[i].resize_as_(result[i]).copy_(result[i])
        return out
    else:
        return result  # A_LU, pivots, infos

def _lu_no_infos(A, pivot=True, get_infos=False, out=None):
    # type: (Tensor, bool, bool, Optional[Tuple[Tensor, Tensor]]) -> Tuple[Tensor, Tensor]
    # need to check for torch_function here so that we exit if
    if has_torch_function_unary(A):
        return handle_torch_function(
            lu, (A,), A, pivot=pivot, get_infos=get_infos, out=out)
    result = _lu_impl(A, pivot, get_infos, out)
    if out is not None:
        _check_list_size(len(out), get_infos, out)
        for i in range(len(out)):
            out[i].resize_as_(result[i]).copy_(result[i])
        return out
    else:
        return result[0], result[1]  # A_LU, pivots

# The return type of lu depends on `get_infos`, so in order to resolve the output type
# of lu in TorchScript we need to statically know the value of `get_infos`
lu = boolean_dispatch(
    arg_name='get_infos',
    arg_index=2,
    default=False,
    if_true=_lu_with_infos,
    if_false=_lu_no_infos,
    module_name=__name__,
    func_name='lu')
lu.__doc__ = _lu_impl.__doc__

def align_tensors(*tensors):
    raise RuntimeError('`align_tensors` not yet implemented.')<|MERGE_RESOLUTION|>--- conflicted
+++ resolved
@@ -5,13 +5,8 @@
 import itertools
 
 import torch
-<<<<<<< HEAD
+from torch._C import _add_docstr
 import torch.nn.functional
-from torch._C import _add_docstr
-=======
-from torch._C import _add_docstr
-import torch.nn.functional as F
->>>>>>> d4340baa
 from ._lowrank import svd_lowrank, pca_lowrank
 from .overrides import (
     has_torch_function, has_torch_function_unary, has_torch_function_variadic,
