--- conflicted
+++ resolved
@@ -287,35 +287,6 @@
                     out = ddp(replica_tensor)
                 self.assertIsInstance(out, ReplicatedTensor)
 
-<<<<<<< HEAD
-    @with_comms(init_rpc=False)
-    @skip_if_lt_x_gpu(TEST_GPU_NUM)
-    @requires_nccl()
-    def test_unsqueeze(self):
-        local_tensor = torch.rand(3, 3, device=self.rank)
-        replicated_tensor = ReplicatedTensor(local_tensor)
-
-        unsqueezed_replicated_tensor = replicated_tensor.unsqueeze(0)
-        unsqueezed_local_tensor = local_tensor.unsqueeze(0)
-
-        self.assertIsInstance(unsqueezed_replicated_tensor, ReplicatedTensor)
-        self.assertIsInstance(torch.unsqueeze(replicated_tensor, 0), ReplicatedTensor)
-        self.assertEqual(unsqueezed_local_tensor, unsqueezed_replicated_tensor)
-        self.assertEqual(torch.unsqueeze(replicated_tensor, 0), unsqueezed_replicated_tensor)
-
-    @with_comms(init_rpc=False)
-    @skip_if_lt_x_gpu(TEST_GPU_NUM)
-    @requires_nccl()
-    def test_getitem(self):
-        local_tensor = torch.rand(3, 3, device=self.rank)
-        replicated_tensor = ReplicatedTensor(local_tensor)
-
-        replicated_tensor_view = replicated_tensor[0]
-        local_tensor_view = local_tensor[0]
-
-        self.assertIsInstance(replicated_tensor_view, ReplicatedTensor)
-        self.assertEqual(local_tensor_view, replicated_tensor_view)
-=======
         # Test save and load.
         with _ddp_replicated_tensor(False):
             ddp = DDP(model)
@@ -335,4 +306,31 @@
             buffer.seek(0)
             obj = torch.load(buffer)
             self.assertEqual(expected_state_dict, obj.state_dict())
->>>>>>> 03b4efca
+
+    @with_comms(init_rpc=False)
+    @skip_if_lt_x_gpu(TEST_GPU_NUM)
+    @requires_nccl()
+    def test_unsqueeze(self):
+        local_tensor = torch.rand(3, 3, device=self.rank)
+        replicated_tensor = ReplicatedTensor(local_tensor)
+
+        unsqueezed_replicated_tensor = replicated_tensor.unsqueeze(0)
+        unsqueezed_local_tensor = local_tensor.unsqueeze(0)
+
+        self.assertIsInstance(unsqueezed_replicated_tensor, ReplicatedTensor)
+        self.assertIsInstance(torch.unsqueeze(replicated_tensor, 0), ReplicatedTensor)
+        self.assertEqual(unsqueezed_local_tensor, unsqueezed_replicated_tensor)
+        self.assertEqual(torch.unsqueeze(replicated_tensor, 0), unsqueezed_replicated_tensor)
+
+    @with_comms(init_rpc=False)
+    @skip_if_lt_x_gpu(TEST_GPU_NUM)
+    @requires_nccl()
+    def test_getitem(self):
+        local_tensor = torch.rand(3, 3, device=self.rank)
+        replicated_tensor = ReplicatedTensor(local_tensor)
+
+        replicated_tensor_view = replicated_tensor[0]
+        local_tensor_view = local_tensor[0]
+
+        self.assertIsInstance(replicated_tensor_view, ReplicatedTensor)
+        self.assertEqual(local_tensor_view, replicated_tensor_view)