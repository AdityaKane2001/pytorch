--- conflicted
+++ resolved
@@ -6,13 +6,9 @@
 import torch.distributed as dist
 from torch.nn.parallel import DistributedDataParallel as DDP
 
-<<<<<<< HEAD
-from torch.distributed._shard.replicated_tensor import ReplicatedTensor
-=======
 from torch.distributed._shard import _shard_tensor
 from torch.distributed._shard.replicated_tensor import ReplicatedTensor
 from torch.distributed._shard.sharding_spec import ChunkShardingSpec
->>>>>>> 85ab51aa
 from torch.testing._internal.common_distributed import (
     requires_nccl,
     skip_if_lt_x_gpu,
@@ -22,12 +18,9 @@
     ShardedTensorTestBase,
     with_comms,
 )
-<<<<<<< HEAD
-=======
 from torch.testing._internal.distributed._shard.sharded_tensor._test_ops_common import (
     gen_binary_op_func
 )
->>>>>>> 85ab51aa
 
 
 class TestReplicatedTensor(ShardedTensorTestBase):
@@ -92,90 +85,6 @@
     @with_comms(init_rpc=False)
     @skip_if_lt_x_gpu(4)
     @requires_nccl()
-<<<<<<< HEAD
-    def test_with_ddp(self):
-        # Test Replicated params for DDP
-        replica_tensor = ReplicatedTensor(torch.rand(4, 8, device=self.rank))
-        model = torch.nn.Linear(8, 2).cuda(self.rank)
-        optim = torch.optim.SGD(model.parameters(), lr=0.1)
-        ddp = DDP(model)
-
-        # Test module.parameters.
-        params = list(ddp.parameters())
-        self.assertEqual(2, len(params))
-        self.assertEqual(ddp.module.weight, params[0])
-        self.assertEqual(ddp.module.bias, params[1])
-
-        params = list(model.parameters())
-        self.assertEqual(2, len(params))
-        self.assertEqual(model.weight, params[0])
-        self.assertEqual(model.bias, params[1])
-
-        # Validate output
-        out = ddp(replica_tensor)
-        self.assertIsInstance(out, ReplicatedTensor)
-
-        # Test backward and optimizer.
-
-        # Validate backward.
-        out.sum().backward()
-        self.assertIsNotNone(model.weight.grad)
-        self.assertIsNotNone(model.bias.grad)
-        self.assertIsNotNone(ddp.module.weight.grad)
-        self.assertIsNotNone(ddp.module.bias.grad)
-
-        original_params = []
-        for param_group in optim.param_groups:
-            for original_param in param_group['params']:
-                self.assertIsNotNone(original_param.grad)
-                original_params.append(original_param)
-
-        self.assertEqual(model.weight.grad, original_params[0].grad)
-        self.assertEqual(model.bias.grad, original_params[1].grad)
-        self.assertEqual(model.weight.grad, ddp.module.weight.grad)
-        self.assertEqual(model.bias.grad, ddp.module.bias.grad)
-
-        # Validate optimizer.
-        optim.step()
-        self.assertEqual(model.weight, ddp.module.weight)
-        self.assertEqual(model.weight, original_params[0])
-
-        self.assertEqual(model.bias, ddp.module.bias)
-        self.assertEqual(model.bias, original_params[1])
-
-        # Validate zero_grad
-        optim.zero_grad()
-        self.assertEqual(model.weight.grad, torch.zeros_like(model.weight.grad))
-        self.assertEqual(model.weight.grad, ddp.module.weight.grad)
-        self.assertEqual(model.weight.grad, original_params[0].grad)
-
-        self.assertEqual(model.bias.grad, torch.zeros_like(model.bias.grad))
-        self.assertEqual(model.bias.grad, ddp.module.bias.grad)
-        self.assertEqual(model.bias.grad, original_params[1].grad)
-
-        # Validate zero_grad set_to_none
-        optim.zero_grad(set_to_none=True)
-        self.assertIsNone(model.weight.grad)
-        self.assertEqual(model.weight.grad, ddp.module.weight.grad)
-        self.assertEqual(model.weight.grad, original_params[0].grad)
-
-        self.assertIsNone(model.bias.grad)
-        self.assertEqual(model.bias.grad, ddp.module.bias.grad)
-        self.assertEqual(model.bias.grad, original_params[1].grad)
-
-        # Multiple forward passes.
-        for _ in range(5):
-            out = ddp(replica_tensor)
-            self.assertIsInstance(out, ReplicatedTensor)
-
-        # Test with context manager.
-        from torch.nn.parallel.replicated_tensor_ddp_interop import _ddp_replicated_tensor
-        with _ddp_replicated_tensor(False):
-            for _ in range(5):
-                with _ddp_replicated_tensor(True):
-                    out = ddp(replica_tensor)
-                self.assertIsInstance(out, ReplicatedTensor)
-=======
     def test_replicated_tensor_inter_op_sharded_tensor(self):
         torch.manual_seed(self.rank)
 
@@ -289,4 +198,86 @@
 
         with self.assertRaisesRegex(RuntimeError, 'not supported for ShardedTensor'):
             st1 % replica_tensor
->>>>>>> 85ab51aa
+
+    def test_with_ddp(self):
+        # Test Replicated params for DDP
+        replica_tensor = ReplicatedTensor(torch.rand(4, 8, device=self.rank))
+        model = torch.nn.Linear(8, 2).cuda(self.rank)
+        optim = torch.optim.SGD(model.parameters(), lr=0.1)
+        ddp = DDP(model)
+
+        # Test module.parameters.
+        params = list(ddp.parameters())
+        self.assertEqual(2, len(params))
+        self.assertEqual(ddp.module.weight, params[0])
+        self.assertEqual(ddp.module.bias, params[1])
+
+        params = list(model.parameters())
+        self.assertEqual(2, len(params))
+        self.assertEqual(model.weight, params[0])
+        self.assertEqual(model.bias, params[1])
+
+        # Validate output
+        out = ddp(replica_tensor)
+        self.assertIsInstance(out, ReplicatedTensor)
+
+        # Test backward and optimizer.
+
+        # Validate backward.
+        out.sum().backward()
+        self.assertIsNotNone(model.weight.grad)
+        self.assertIsNotNone(model.bias.grad)
+        self.assertIsNotNone(ddp.module.weight.grad)
+        self.assertIsNotNone(ddp.module.bias.grad)
+
+        original_params = []
+        for param_group in optim.param_groups:
+            for original_param in param_group['params']:
+                self.assertIsNotNone(original_param.grad)
+                original_params.append(original_param)
+
+        self.assertEqual(model.weight.grad, original_params[0].grad)
+        self.assertEqual(model.bias.grad, original_params[1].grad)
+        self.assertEqual(model.weight.grad, ddp.module.weight.grad)
+        self.assertEqual(model.bias.grad, ddp.module.bias.grad)
+
+        # Validate optimizer.
+        optim.step()
+        self.assertEqual(model.weight, ddp.module.weight)
+        self.assertEqual(model.weight, original_params[0])
+
+        self.assertEqual(model.bias, ddp.module.bias)
+        self.assertEqual(model.bias, original_params[1])
+
+        # Validate zero_grad
+        optim.zero_grad()
+        self.assertEqual(model.weight.grad, torch.zeros_like(model.weight.grad))
+        self.assertEqual(model.weight.grad, ddp.module.weight.grad)
+        self.assertEqual(model.weight.grad, original_params[0].grad)
+
+        self.assertEqual(model.bias.grad, torch.zeros_like(model.bias.grad))
+        self.assertEqual(model.bias.grad, ddp.module.bias.grad)
+        self.assertEqual(model.bias.grad, original_params[1].grad)
+
+        # Validate zero_grad set_to_none
+        optim.zero_grad(set_to_none=True)
+        self.assertIsNone(model.weight.grad)
+        self.assertEqual(model.weight.grad, ddp.module.weight.grad)
+        self.assertEqual(model.weight.grad, original_params[0].grad)
+
+        self.assertIsNone(model.bias.grad)
+        self.assertEqual(model.bias.grad, ddp.module.bias.grad)
+        self.assertEqual(model.bias.grad, original_params[1].grad)
+
+        # Multiple forward passes.
+        for _ in range(5):
+            out = ddp(replica_tensor)
+            self.assertIsInstance(out, ReplicatedTensor)
+
+        # Test with context manager.
+        from torch.nn.parallel.replicated_tensor_ddp_interop import _ddp_replicated_tensor
+        with _ddp_replicated_tensor(False):
+            for _ in range(5):
+                with _ddp_replicated_tensor(True):
+                    out = ddp(replica_tensor)
+                self.assertIsInstance(out, ReplicatedTensor)