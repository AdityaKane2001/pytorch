--- conflicted
+++ resolved
@@ -11,15 +11,8 @@
 except ImportError:
     from yaml import SafeLoader as YamlLoader  # type: ignore[misc]
 
-<<<<<<< HEAD
-source_files = {".py", ".cpp", ".h"}
-
-NATIVE_FUNCTIONS_PATH = 'aten/src/ATen/native/native_functions.yaml'
+NATIVE_FUNCTIONS_PATH = "aten/src/ATen/native/native_functions.yaml"
 TAGS_PATH = 'aten/src/ATen/native/tags.yaml'
-=======
-NATIVE_FUNCTIONS_PATH = "aten/src/ATen/native/native_functions.yaml"
->>>>>>> 357407d9
-
 
 def generate_code(
     native_functions_path: Optional[str] = None,
@@ -133,11 +126,7 @@
 def main() -> None:
     parser = argparse.ArgumentParser(description="Autogenerate code")
     parser.add_argument("--native-functions-path")
-<<<<<<< HEAD
     parser.add_argument('--tags-path')
-    parser.add_argument("--ninja-global")
-=======
->>>>>>> 357407d9
     parser.add_argument("--install_dir")
     parser.add_argument(
         "--subset",
