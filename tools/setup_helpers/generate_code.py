--- conflicted
+++ resolved
@@ -50,14 +50,8 @@
     for d in (autograd_gen_dir, jit_gen_dir, python_install_dir):
         if not os.path.exists(d):
             os.makedirs(d)
-<<<<<<< HEAD
-
-=======
-    runfiles_dir = os.environ.get("RUNFILES_DIR", None)
-    data_dir = os.path.join(runfiles_dir, 'pytorch') if runfiles_dir else ''
-    tools_jit_templates = os.path.join(data_dir, 'tools', 'jit', 'templates')
     autograd_dir = os.fspath(pathlib.Path(__file__).parent.parent / "autograd/")
->>>>>>> f29a8090
+
     if subset == "pybindings" or not subset:
         gen_autograd_python(
             native_functions_path or NATIVE_FUNCTIONS_PATH,
