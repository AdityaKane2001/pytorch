from tools.codegen.model import (Argument, FunctionSchema, NativeFunction,
                                 SelfArgument, TensorOptionsArguments, BaseTy)
from dataclasses import dataclass
from typing import Optional, Union, Sequence, TypeVar, List, Set, Dict
from enum import Enum

_T = TypeVar('_T')

# An ArgName is just the str name of the argument in schema;
# but in some special circumstances, we may add a little extra
# context.  The Enum SpecialArgName covers all of these cases;
# grep for their construction sites to see when they can occr.

SpecialArgName = Enum('SpecialArgName', (
    'possibly_redundant_memory_format',
))
ArgName = Union[str, SpecialArgName]

# This class shouldn't be created directly; instead, use/create one of the singletons below.
@dataclass(frozen=True)
class BaseCppType:
    ns: Optional[str]
    name: str

    def __str__(self) -> str:
        if self.ns is None or self.ns == '':
            return self.name
        return f"{self.ns}::{self.name}"

# The set of all non-templated, valid, fully-qualified names of C++ types that are used in the codegen.
# Templated types get their own dataclass, mainly to make namespace parsing easier.
intT = BaseCppType('', 'int64_t')
doubleT = BaseCppType('', 'double')
boolT = BaseCppType('', 'bool')
voidT = BaseCppType('', 'void')
stringT = BaseCppType('std', 'string')
generatorT = BaseCppType('at', 'Generator')
scalarTypeT = BaseCppType('at', 'ScalarType')
tensorT = BaseCppType('at', 'Tensor')
tensorListT = BaseCppType('at', 'TensorList')
dimnameT = BaseCppType('at', 'Dimname')
dimnameListT = BaseCppType('at', 'DimnameList')
layoutT = BaseCppType('at', 'Layout')
deviceT = BaseCppType('at', 'Device')
scalarT = BaseCppType('at', 'Scalar')
memoryFormatT = BaseCppType('at', 'MemoryFormat')
qschemeT = BaseCppType('at', 'QScheme')
storageT = BaseCppType('at', 'Storage')
streamT = BaseCppType('at', 'Stream')
intArrayRefT = BaseCppType('at', 'IntArrayRef')
tensorOptionsT = BaseCppType('at', 'TensorOptions')
typeAndSizeT = BaseCppType('torch::autograd::generated', 'TypeAndSize')
tensorGeometryT = BaseCppType('at', 'TensorGeometry')

BaseTypeToCppMapping: Dict[BaseTy, BaseCppType] = {
    BaseTy.int: intT,
    BaseTy.float: doubleT,
    BaseTy.bool: boolT,
    BaseTy.str: stringT,
    BaseTy.Generator: generatorT,
    BaseTy.ScalarType: scalarTypeT,
    BaseTy.Tensor: tensorT,
    BaseTy.Dimname: dimnameT,
    BaseTy.Layout: layoutT,
    BaseTy.Device: deviceT,
    BaseTy.Scalar: scalarT,
    BaseTy.MemoryFormat: memoryFormatT,
    BaseTy.QScheme: qschemeT,
    BaseTy.Storage: storageT,
    BaseTy.Stream: streamT,
}

# CTypes encode C++ type structure as needed for translation.

@dataclass(frozen=True)
class BaseCType:
    type: BaseCppType

    def cpp_type(self, *, strip_ref: bool = False) -> str:
        return str(self.type)

    # For BC reasons, we don't want to introduce at:: namespaces to RegistrationDeclarations.yaml
    # TODO: Kill this when we eventually remove it!
    def cpp_type_registration_declarations(self) -> str:
        return str(self.type).replace('at::', '')

    def remove_const_ref(self) -> 'CType':
        return self

@dataclass(frozen=True)
class ConstRefCType:
    elem: 'CType'

    def cpp_type(self, *, strip_ref: bool = False) -> str:
        if strip_ref:
            return self.elem.cpp_type(strip_ref=strip_ref)
        return f'const {self.elem.cpp_type()} &'

    def cpp_type_registration_declarations(self) -> str:
        return f'const {self.elem.cpp_type_registration_declarations()} &'

    def remove_const_ref(self) -> 'CType':
        return self.elem.remove_const_ref()

@dataclass(frozen=True)
class MutRefCType:
    elem: 'CType'

    def cpp_type(self, *, strip_ref: bool = False) -> str:
        if strip_ref:
            return self.elem.cpp_type(strip_ref=strip_ref)
        return f'{self.elem.cpp_type()} &'

    def cpp_type_registration_declarations(self) -> str:
        return f'{self.elem.cpp_type_registration_declarations()} &'

    def remove_const_ref(self) -> 'CType':
        return self.elem.remove_const_ref()

@dataclass(frozen=True)
class OptionalCType:
    elem: 'CType'

    def cpp_type(self, *, strip_ref: bool = False) -> str:
        # Do not pass `strip_ref` recursively.
        return f'c10::optional<{self.elem.cpp_type()}>'

    def cpp_type_registration_declarations(self) -> str:
        return f'c10::optional<{self.elem.cpp_type_registration_declarations()}>'

    def remove_const_ref(self) -> 'CType':
        return OptionalCType(self.elem.remove_const_ref())

@dataclass(frozen=True)
class ListCType:
    elem: 'CType'

    def cpp_type(self, *, strip_ref: bool = False) -> str:
        # Do not pass `strip_ref` recursively.
        return f'c10::List<{self.elem.cpp_type()}>'

    def cpp_type_registration_declarations(self) -> str:
        return f'c10::List<{self.elem.cpp_type_registration_declarations()}>'

    def remove_const_ref(self) -> 'CType':
        return ListCType(self.elem.remove_const_ref())

@dataclass(frozen=True)
class ArrayRefCType:
    elem: 'CType'

    def cpp_type(self, *, strip_ref: bool = False) -> str:
        # Do not pass `strip_ref` recursively.
        return f'at::ArrayRef<{self.elem.cpp_type()}>'

    def cpp_type_registration_declarations(self) -> str:
        return f'ArrayRef<{self.elem.cpp_type_registration_declarations()}>'
<<<<<<< HEAD

    def remove_const_ref(self) -> 'CType':
        return ArrayRefCType(self.elem.remove_const_ref())

@dataclass(frozen=True)
class VectorCType:
    elem: 'CType'

=======

    def remove_const_ref(self) -> 'CType':
        return ArrayRefCType(self.elem.remove_const_ref())

@dataclass(frozen=True)
class VectorCType:
    elem: 'CType'

>>>>>>> 9f77456f
    def cpp_type(self, *, strip_ref: bool = False) -> str:
        # Do not pass `strip_ref` recursively.
        return f'std::vector<{self.elem.cpp_type()}>'

    def cpp_type_registration_declarations(self) -> str:
        return f'std::vector<{self.elem.cpp_type_registration_declarations()}>'

    def remove_const_ref(self) -> 'CType':
        return VectorCType(self.elem.remove_const_ref())

@dataclass(frozen=True)
class ArrayCType:
    elem: 'CType'
    size: int

    def cpp_type(self, *, strip_ref: bool = False) -> str:
        # Do not pass `strip_ref` recursively.
        return f'std::array<{self.elem.cpp_type()},{self.size}>'

    def cpp_type_registration_declarations(self) -> str:
        return f'std::array<{self.elem.cpp_type_registration_declarations()},{self.size}>'

    def remove_const_ref(self) -> 'CType':
        return ArrayCType(self.elem.remove_const_ref(), self.size)

@dataclass(frozen=True)
class TupleCType:
    elems: List['CType']

    def cpp_type(self, *, strip_ref: bool = False) -> str:
        # Do not pass `strip_ref` recursively.
        return f'std::tuple<{",".join([e.cpp_type() for e in self.elems])}>'

    def cpp_type_registration_declarations(self) -> str:
        return f'std::tuple<{",".join([e.cpp_type_registration_declarations() for e in self.elems])}>'

    def remove_const_ref(self) -> 'CType':
        return TupleCType([e.remove_const_ref() for e in self.elems])

CType = Union[
    BaseCType,
    OptionalCType,
    ConstRefCType,
    MutRefCType,
    ListCType,
    ArrayRefCType,
    ArrayCType,
    VectorCType,
    TupleCType
]

# A NamedCType is short for Named C++ semantic type.  A NamedCType represents a C++ type, plus
# semantic information about what it represents.  For example, consider the
# argument "bool pin_memory"; its normal C++ type is "bool", but its C++
# semantic type also keeps track that this represents a "pin_memory"; you can't
# just use a random other boolean in a context where you need a "pin_memory"!
#

@dataclass(frozen=True)
class NamedCType:
    name: ArgName
    type: CType

    def cpp_type(self, *, strip_ref: bool = False) -> str:
        return self.type.cpp_type(strip_ref=strip_ref)

    # For BC reasons, we don't want to introduce at:: namespaces to RegistrationDeclarations.yaml
    # TODO: Kill this when we eventually remove it!
    def cpp_type_registration_declarations(self) -> str:
        return self.type.cpp_type_registration_declarations()

    def remove_const_ref(self) -> 'NamedCType':
        return NamedCType(self.name, self.type.remove_const_ref())

    def with_name(self, name: str) -> 'NamedCType':
        return NamedCType(name, self.type)

# A binding represents any C++ binding site for a formal parameter.
# We don't distinguish between binding sites for different APIs;
# instead, all of the important distinctions are encoded in CType,
# which you can use to figure out if a given Binding is appropriate
# for use in another context.  (See tools.codegen.api.translate)

@dataclass(frozen=True)
class Binding:
    name: str
    nctype: NamedCType
    argument: Union[Argument, TensorOptionsArguments, SelfArgument]
    # TODO: maybe don't represent default here
    default: Optional[str] = None

    @property
    def type(self) -> str:
        return self.nctype.cpp_type()

    def no_default(self) -> 'Binding':
        return Binding(
            name=self.name,
            nctype=self.nctype,
            default=None,
            argument=self.argument,
        )

    def decl(self, *, func_ptr_cast: bool = False) -> str:
        mb_default = ""
        if self.default is not None:
            mb_default = f"={self.default}"

        # casting only needs to know the type
        if func_ptr_cast:
            return f"{self.type}"
        else:
            return f"{self.type} {self.name}{mb_default}"

    # For BC reasons, we don't want to introduce at:: namespaces to RegistrationDeclarations.yaml
    # TODO: Kill this when we eventually remove it!
    def decl_registration_declarations(self) -> str:
        type_s = self.nctype.cpp_type_registration_declarations()
        mb_default = ""
        if self.default is not None:
            mb_default = f"={self.default}"
        return f"{type_s} {self.name}{mb_default}"

    # For BC reasons, we don't want to introduce at:: namespaces to RegistrationDeclarations.yaml
    # TODO: Kill this when we eventually remove it!
    def decl_registration_declarations(self) -> str:
        type_s = self.nctype.cpp_type_registration_declarations()
        mb_default = ""
        if self.default is not None:
            mb_default = f"={self.default}"
        return f"{type_s} {self.name}{mb_default}"

    def defn(self) -> str:
        return f"{self.type} {self.name}"

# An Expr is a C++ expression.  It has a C++ string representing its syntax,
# as well as a CType saying what it provides.

@dataclass(frozen=True)
class Expr:
    expr: str
    type: NamedCType

# A CppSignature represents a single overload in the C++ API.  For
# any given function schema, there may be multiple CppSignatures
# corresponding to it, based on how we desugar to C++.  See also
# CppSignatureGroup.
@dataclass(frozen=True)
class CppSignature:
    # The schema this signature is derived from
    func: FunctionSchema

    # Is this a C++ signature for a method, i.e. Tensor::my_op(...)?
    method: bool

    # Is this a faithful C++ signature (i.e. following the JIT schema) or a convenience API
    # (i.e. with a potential TensorOptions argument and out arguments in the front)
    faithful: bool

    # The set of C++ arguments which should not have defaults applied to them
    cpp_no_default_args: Set[str]

    # Is this a fallback C++ binding?  Fallback bindings are enabled by
    # manual_cpp_binding: True and are alternate, non-public API that
    # lets manual C++ binding implementors access the binding that would
    # have been automatically generated
    fallback_binding: bool = False

    # Return the unpacked argument structure of this signature,
    # discarding information about which arguments are semantically
    # related to each other.
    def arguments(self) -> Sequence[Binding]:
        return cpp.arguments(
            self.func.arguments, faithful=self.faithful,
            method=self.method, cpp_no_default_args=self.cpp_no_default_args)

    def name(self) -> str:
        n = cpp.name(self.func, faithful_name_for_out_overloads=self.faithful)
        if self.fallback_binding:
            n = f"__dispatch_{n}"
        return n

    # Render the C++ declaration for this signature
    def decl(self, *, prefix: str = "", is_redispatching_fn: bool = False) -> str:
        returns_type = cpp.returns_type(self.func.returns).cpp_type()
        cpp_args = [a.decl() for a in self.arguments()]
        if is_redispatching_fn:
            cpp_args = ['c10::DispatchKeySet dispatchKeySet'] + cpp_args
        cpp_args_str = ', '.join(cpp_args)
        name = prefix + self.name()
        return f"{returns_type} {name}({cpp_args_str})"

    # Render the C++ definition for this signature, not including
    # the body (with curly braces)
    def defn(self, *, prefix: str = "", is_redispatching_fn: bool = False) -> str:
        returns_type = cpp.returns_type(self.func.returns).cpp_type()
        cpp_args = [a.defn() for a in self.arguments()]
        if is_redispatching_fn:
            cpp_args = ['c10::DispatchKeySet dispatchKeySet'] + cpp_args
        cpp_args_str = ', '.join(cpp_args)
        name = prefix + self.name()
        return f"{returns_type} {name}({cpp_args_str})"


# Represents group of all CppSignatures associated with a
# FunctionSchema.  Right now, that's the regular, user-visible
# signature, as well as a "faithful" signature which doesn't
# have grouping.
@dataclass(frozen=True)
class CppSignatureGroup:
    func: FunctionSchema
    signature: CppSignature
    faithful_signature: Optional[CppSignature]

    def most_faithful_signature(self) -> CppSignature:
        if self.faithful_signature:
            return self.faithful_signature
        else:
            return self.signature

    @staticmethod
    def from_native_function(f: NativeFunction, *, method: bool, fallback_binding: bool = False) -> 'CppSignatureGroup':
        func = f.func
        faithful_signature: Optional[CppSignature]
        if func.arguments.tensor_options is not None or len(func.arguments.out) > 0:
            faithful_signature = CppSignature(
                func=func,
                faithful=True,
                method=method,
                fallback_binding=fallback_binding,
                cpp_no_default_args=f.cpp_no_default_args
            )
        else:
            faithful_signature = None
        signature = CppSignature(
            func=func,
            faithful=False,
            method=method,
            fallback_binding=fallback_binding,
            cpp_no_default_args=f.cpp_no_default_args
        )
        return CppSignatureGroup(
            func=func,
            signature=signature,
            faithful_signature=faithful_signature,
        )

@dataclass(frozen=True)
class DispatcherSignature:
    # The schema this signature is derived from
    func: FunctionSchema

    def arguments(self) -> List[Binding]:
        return dispatcher.arguments(self.func)

    def name(self) -> str:
        return dispatcher.name(self.func)

    def decl(self, name: Optional[str] = None) -> str:
        args_str = ', '.join(a.decl() for a in self.arguments())
        if name is None:
            name = self.name()
        return f"{self.returns_type().cpp_type()} {name}({args_str})"

    def defn(self, name: Optional[str] = None) -> str:
        args_str = ', '.join(a.defn() for a in self.arguments())
        if name is None:
            name = self.name()
        return f"{self.returns_type().cpp_type()} {name}({args_str})"

    def exprs(self) -> List[Expr]:
        return [Expr(a.name, a.nctype) for a in self.arguments()]

    def returns_type(self) -> CType:
        return dispatcher.returns_type(self.func.returns)

    def ptr_type(self) -> str:
        dispatcher_args_types_str = ', '.join(a.type for a in self.arguments())
        return f'{self.returns_type().cpp_type()} (*)({dispatcher_args_types_str})'

    # Return the C++ function type, e.g., something like int(bool)
    def type(self) -> str:
        dispatcher_args_types_str = ', '.join(a.type for a in self.arguments())
        return f'{self.returns_type().cpp_type()} ({dispatcher_args_types_str})'

    @staticmethod
    def from_schema(func: FunctionSchema) -> 'DispatcherSignature':
        return DispatcherSignature(func)

@dataclass(frozen=True)
class NativeSignature:
    # The schema this signature is derived from
    func: FunctionSchema

    prefix: str = ""

    def name(self) -> str:
        return self.prefix + native.name(self.func)

    def decl(self, name: Optional[str] = None) -> str:
        args_str = ', '.join(a.decl() for a in self.arguments())
        if name is None:
            name = self.name()
        return f"{native.returns_type(self.func.returns).cpp_type()} {name}({args_str})"

    def defn(self, name: Optional[str] = None) -> str:
        args_str = ', '.join(a.defn() for a in self.arguments())
        if name is None:
            name = self.name()
        return f"{native.returns_type(self.func.returns).cpp_type()} {name}({args_str})"

    def ptr_type(self) -> str:
        # don't include defaults in type signature!
        args_str = ', '.join(a.defn() for a in self.arguments())
        return f'{native.returns_type(self.func.returns).cpp_type()} (*)({args_str})'

    def arguments(self) -> List[Binding]:
        return native.arguments(self.func)

    def returns_type(self) -> CType:
        return native.returns_type(self.func.returns)

    def dispatcher_exprs(self) -> List[Expr]:
        return translate.translate(self.arguments(), dispatcher.arguments(self.func), method=False)

# Functions only, no types
from tools.codegen.api import cpp, dispatcher, native, translate<|MERGE_RESOLUTION|>--- conflicted
+++ resolved
@@ -155,7 +155,6 @@
 
     def cpp_type_registration_declarations(self) -> str:
         return f'ArrayRef<{self.elem.cpp_type_registration_declarations()}>'
-<<<<<<< HEAD
 
     def remove_const_ref(self) -> 'CType':
         return ArrayRefCType(self.elem.remove_const_ref())
@@ -164,16 +163,6 @@
 class VectorCType:
     elem: 'CType'
 
-=======
-
-    def remove_const_ref(self) -> 'CType':
-        return ArrayRefCType(self.elem.remove_const_ref())
-
-@dataclass(frozen=True)
-class VectorCType:
-    elem: 'CType'
-
->>>>>>> 9f77456f
     def cpp_type(self, *, strip_ref: bool = False) -> str:
         # Do not pass `strip_ref` recursively.
         return f'std::vector<{self.elem.cpp_type()}>'
@@ -287,15 +276,6 @@
             return f"{self.type}"
         else:
             return f"{self.type} {self.name}{mb_default}"
-
-    # For BC reasons, we don't want to introduce at:: namespaces to RegistrationDeclarations.yaml
-    # TODO: Kill this when we eventually remove it!
-    def decl_registration_declarations(self) -> str:
-        type_s = self.nctype.cpp_type_registration_declarations()
-        mb_default = ""
-        if self.default is not None:
-            mb_default = f"={self.default}"
-        return f"{type_s} {self.name}{mb_default}"
 
     # For BC reasons, we don't want to introduce at:: namespaces to RegistrationDeclarations.yaml
     # TODO: Kill this when we eventually remove it!
