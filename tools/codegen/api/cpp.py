--- conflicted
+++ resolved
@@ -116,14 +116,7 @@
         elif str(t.elem) == 'Dimname':
             return NamedCType(binds, BaseCType(dimnameListT))
         elif str(t.elem) == 'Tensor?':
-<<<<<<< HEAD
-            return NamedCType(binds, ConstRefCType(BaseCType(iOptTensorRefListT)))
-=======
-            if structured_type_override:
-                return NamedCType(binds, ConstRefCType(BaseCType(iOptTensorListRefT)))
-            else:
-                return NamedCType(binds, ConstRefCType(ListCType(OptionalCType(BaseCType(tensorT)))))
->>>>>>> c1da8005
+            return NamedCType(binds, ConstRefCType(BaseCType(iOptTensorListRefT)))
         elem = argumenttype_type(t.elem, mutable=mutable, binds=binds, structured_type_override=structured_type_override)
         return NamedCType(binds, ArrayRefCType(elem.type))
     else:
