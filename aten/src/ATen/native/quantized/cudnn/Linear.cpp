#ifdef USE_CUDA
#include <ATen/cuda/CUDAConfig.h>  // for the definition of AT_CUDNN_ENABLED

#if AT_CUDNN_ENABLED()

#include <ATen/native/cudnn/Macros.h>
#include <c10/util/ArrayRef.h>

#if HAS_CUDNN_V8()

#include <ATen/ATen.h>
#include <ATen/cuda/Exceptions.h>
#include <ATen/cudnn/Handle.h>
#include <ATen/cudnn/Types.h>
#include <ATen/native/quantized/cudnn/utils.h>
#include <ATen/native/quantized/packed_params.h>
#include <ATen/native/utils/ParamsHash.h>
#include <ATen/TensorUtils.h>
#include <c10/core/ScalarType.h>
#include <c10/cuda/CUDAFunctions.h>
#include <cudnn_frontend.h>
#include <torch/library.h>

#include <iostream>
#include <unordered_map>

// TODO: there is a table from input dtype and weight dtype to operator dtype,
// we can derive the operator dtype based on input dtype
cudnn_frontend::MatMulDesc_v8 getLinearDescriptor(cudnnDataType_t dataType) {
  return cudnn_frontend::MatMulDescBuilder()
    .setMathPrecision(dataType)
    .build();
}

// FIXME: make this thread-safe by reusing the benchmark cache in Conv_v7.cpp
namespace {
// we currently set the maximum number of input dimensions to 5
// this can be increased, if necessary
constexpr uint8_t max_num_input_dim = 5;
struct LinearParams {
  c10::DeviceIndex device_id;
  cudnnDataType_t dataType;
  int input_size[max_num_input_dim];
  uint8_t input_dim;
  at::MemoryFormat memory_format;
  int64_t weight_size[2];
  bool deterministic;
  bool allow_tf32;
};
struct CacheKey {
  LinearParams params;
  uint8_t input_alignment;
  uint8_t weight_alignment;
  uint8_t output_alignment;
  // default to -1 when no bias
  int8_t bias_alignment;
  bool kReluFused;
};
void setLinearParams(
    LinearParams* params, const at::Tensor& input, const at::Tensor& weight,
    bool deterministic, bool allow_tf32) {
  // operator datatype needs to be int32 for int8 matmul, but we can
  // set the datatype for output tensor to int32 or fp32
  memset(params, 0, sizeof(LinearParams));
  params->device_id = at::cuda::current_device();
  params->dataType = CUDNN_DATA_INT32;
  params->input_dim = input.dim();
  params->memory_format = input.suggest_memory_format();
  for (int i = 0; i < params->input_dim; ++i) {
    params->input_size[i] = input.sizes()[i];
  }
  for (int i = 0; i < 2; ++i) {
    params->weight_size[i] = weight.sizes()[i];
  }
  params->deterministic = deterministic;
  params->allow_tf32 = allow_tf32;
}
std::unordered_map<CacheKey, cudnn_frontend::ManagedOpaqueDescriptor, at::native::ParamsHash<CacheKey>, at::native::ParamsEqual<CacheKey>> execution_plan_cache;
}
// TODO: we can use cudnn_frontend::ExecutionPlanCache when it supports caching
// multiple operators
// reference: https://github.com/NVIDIA/cudnn-frontend/blob/main/samples/conv_sample.cpp#L293
//static cudnn_frontend::ExecutionPlanCache plan_cache("sample_cache");

// currently we only support int8 symmetric (zero_point = 0 for inputs and output) quantized linear op
// We implement relu(act_int8 * transpose(w_int8) + [bias_fp32/(act_scale * w_scale] ) * ( act_scale * w_scale / out_scale )
// which requires 5 cudnn ops (1 matmul, 2 multiplication, 1 add, and 1 relu ops)
// matmul op: linear_op
// Multiplication ops: rhs_mult_op, requant_op
// Addition op: add_op
// Relu op: relu_op
template <bool kReluFused>
void PackedLinearWeightCudnn::apply_impl_helper(const at::Tensor& quantized_output, const at::Tensor& input, double output_scale) {
  if (quantized_output.numel() == 0) {
    return;
  }
  at::Tensor linear_output = at::empty(quantized_output.sizes(), at::device(at::kCUDA).dtype(at::kFloat));
  auto act_scale = input.q_scale();
  auto weight_scale = orig_weight.q_scale();
  auto requantize_multiplier = act_scale * weight_scale / output_scale;
  at::Tensor requantize_multiplier_tensor = at::full(quantized_output.sizes(), requantize_multiplier, at::device(at::kCUDA).dtype(at::kFloat));
  requantize_multiplier_tensor.fill_(requantize_multiplier);
  c10::optional<at::Tensor> bias_multiplier_tensor;
  c10::optional<at::Tensor> broadcasted_bias;
  if (bias_.has_value()) {
    // the input bias is a 1-D tensor whose size is the same as the size of the last dimension of quantized_output
    // we need to add trailing dimensions in order to properly broadcast bias, otherwise broadcast_to will fail.
    // the number of trailling dimensions is quantized_output.dim() - 2. We also prepend a leading dimension for clarity
    std::vector<int64_t> new_size(quantized_output.dim(), 1);
    new_size.back() = bias_.value().size(0);
    broadcasted_bias = bias_.value().clone().reshape(new_size);
    broadcasted_bias.value() = broadcasted_bias.value().broadcast_to(quantized_output.sizes()).contiguous();
    bias_multiplier_tensor = at::empty(quantized_output.sizes(), at::device(at::kCUDA).dtype(at::kFloat));
    auto bias_multiplier = 1.0 / (act_scale * weight_scale);
    bias_multiplier_tensor.value().fill_(bias_multiplier);
  }

  cudnnHandle_t handle = at::native::getCudnnHandle();
  CacheKey key;
  // memset is needed here because there is implicit packing added for CacheKey, and this can result in uninitialized padded values that are
  // used for hashing (see how at::native::ParamsHash is defined). without memset, we can potentially come across a situation where two
  // CacheKey objects have the same user defined parameters, but
  // different padded values, resulting in different hash outputs.
  memset(&key, 0, sizeof(key));
  bool deterministic{true};
  bool allow_tf32{false};
  setLinearParams(&key.params, input, orig_weight, deterministic, allow_tf32);

  key.input_alignment = cudnn_utils::getAlignment(input);
  key.output_alignment = cudnn_utils::getAlignment(linear_output);
  key.weight_alignment = cudnn_utils::getAlignment(orig_weight);
  if (bias_.has_value()) {
    key.bias_alignment = cudnn_utils::getAlignment(broadcasted_bias.value());
  } else {
    key.bias_alignment = -1;
  }
  key.kReluFused = kReluFused;
  // the matmul operation is input * transpose(weight), so we will work with the transposed weight
  auto weight_transposed = transpose(orig_weight, 0, 1);
  // cudnn expects tensors to be at least 3D. weight_transposed is currently 2D. we will create a 3D view
  // by prepending a leading dummy dimension (cudnn expects leading dimensions to be the dummy dimensions)
  std::vector<int64_t> new_sizes(3, 1);
  new_sizes.back() = weight_transposed.size(1);
  new_sizes[1] = weight_transposed.size(0);
  weight_transposed = weight_transposed.view(new_sizes);

  auto run = [&](cudnn_frontend::ManagedOpaqueDescriptor plan_desc) {
    auto workspace_size = 0;
    auto workspace = at::empty({workspace_size}, input.options().dtype(at::kByte));
    std::vector<void *> data_ptrs;
    std::vector<int64_t> uids;
<<<<<<< HEAD
    data_ptrs.reserve(10);
    uids.reserve(10);
    data_ptrs = {input_fp.data_ptr(), linear_output.data_ptr(),
                                           weight_fp.data_ptr(),
                                           requantize_multiplier_tensor.data_ptr(),
                                           quantized_output.data_ptr<int8_t>()};
    uids = {'x', 'y', 'w', 's', 'r'};
=======
    data_ptrs.reserve(9);
    uids.reserve(9);
    data_ptrs = {reinterpret_cast<int8_t*>(input.data_ptr()), reinterpret_cast<int8_t*>(weight_transposed.data_ptr()),
                 requantize_multiplier_tensor.data_ptr(), reinterpret_cast<int8_t*>(quantized_output.data_ptr())};
    uids = {'x', 'w', 's', 'r'};
>>>>>>> 6e9e7c60
    if (bias_.has_value()) {
      data_ptrs.insert(data_ptrs.end(), {broadcasted_bias.value().data_ptr(), bias_multiplier_tensor.value().data_ptr(),
                                         broadcasted_bias.value().data_ptr(), broadcasted_bias.value().data_ptr(), linear_output.data_ptr()});
      uids.insert(uids.end(), {'b', 'c', 'd', 'n', 'e'});
    }
    auto variantPack = cudnn_frontend::VariantPackBuilder()
      .setWorkspacePointer(workspace.data_ptr())
      .setDataPointers(uids.size(), data_ptrs.data())
      .setUids(uids.size(), uids.data())
      .build();
    auto variant_pack_desc = variantPack.get_raw_desc();
    AT_CUDNN_CHECK(cudnnBackendExecute(handle, plan_desc->get_backend_descriptor(), variant_pack_desc));
  };

  auto search = execution_plan_cache.find(key);
  if (search != execution_plan_cache.end()) {
    cudnn_frontend::ManagedOpaqueDescriptor plan_desc = search->second;
    run(plan_desc);
    return;
  }

  // linear_op computes act_int8 * tranpose(w_int8) (matrix multiplication)
  // where act_int8 and w_int8 are the input and weight variables, resp.
  // output is a fp32 tensor
  auto linear_op = cudnn_frontend::OperationBuilder(CUDNN_BACKEND_OPERATION_MATMUL_DESCRIPTOR)
      .setaMatDesc(cudnn_utils::getTensorDescriptor(input.sizes(), input.strides(), CUDNN_DATA_INT8, 'x', key.input_alignment))
      .setbMatDesc(cudnn_utils::getTensorDescriptor(weight_transposed.sizes(), weight_transposed.strides(), CUDNN_DATA_INT8, 'w', key.weight_alignment))
      .setcMatDesc(cudnn_utils::getTensorDescriptor(linear_output, 'y', key.output_alignment, true))
      .setmatmulDesc(getLinearDescriptor(key.params.dataType))
      .build();
  // std::cout << "operator:" << linear_op.describe() << std::endl;

  c10::optional<cudnn_frontend::Operation> bias_mult_op;
  c10::optional<cudnn_frontend::Operation> sum_linear_bias_op;
  if (bias_.has_value()) {
    // we can't directly assign bias_mult_op becauase operator= is deleted for cudnn_frontend::Operation;
    // alternatively, I think we can use std::unique_ptr and dynamically allocate these builder ops
    // but here, we chose to do it statically. c10::optional<T>::emplace() enables this approach

    // bias_mult_op computes bias_fp32 / (act_scale * w_scale) or bias_fp32 * (1 / (act_scale * w_scale))
    // where bias_multiplier = (1 / (act_scale * w_scale))
    // output is a fp32 tensor
    // we use inplace operation here where the output is assigned to the input
    bias_mult_op.emplace(cudnn_frontend::OperationBuilder(CUDNN_BACKEND_OPERATION_POINTWISE_DESCRIPTOR)
      .setxDesc(cudnn_utils::getTensorDescriptor(broadcasted_bias.value(), 'b', cudnn_utils::getAlignment(broadcasted_bias.value())))
      .setbDesc(cudnn_utils::getTensorDescriptor(bias_multiplier_tensor.value(), 'c', cudnn_utils::getAlignment(bias_multiplier_tensor.value())))
      // TODO: I think we should be able to make this a virtual tensor, but we would need cudnn to support
      // setbdesc(ManagedOpaqueDescriptor const &raw_tensor) first
      .setyDesc(cudnn_utils::getTensorDescriptor(broadcasted_bias.value(), 'd', cudnn_utils::getAlignment(broadcasted_bias.value())))
      .setpwDesc(cudnn_utils::getPointWiseMulDescriptor(at::native::getCudnnDataType(bias_multiplier_tensor.value())))
      .build());

    // computes (act_int8 * w_int8 + [bias_fp32/(act_scale * w_scale)])
    // where the 1st and 2nd summands is linear_output and broadcasted_bias, resp.
    // output is a fp32 tensor
    // we use inplace operation here where the output is assigned to the input
    sum_linear_bias_op.emplace(cudnn_frontend::OperationBuilder(CUDNN_BACKEND_OPERATION_POINTWISE_DESCRIPTOR)
      .setxDesc(linear_op.getOutputTensor())
      // TODO: An additional entry for broadcasted_bias in the uid-data_ptr pairing
      // appears to be needed in the current version of cudnn (8.4.0). Without it, some
      // test cases are failing. NVIDIA is currently investigating this issue.
      // When this issue is fixed, we can change 'n' back to 'd' and remove the additional entry in uid and data_ptrs in variant pack above
      .setbDesc(cudnn_utils::getTensorDescriptor(broadcasted_bias.value(), 'n', cudnn_utils::getAlignment(broadcasted_bias.value())))
      .setyDesc(cudnn_utils::getTensorDescriptor(linear_output, 'e', key.output_alignment))
      .setpwDesc(cudnn_utils::getPointWiseAddDescriptor(at::native::getCudnnDataType(broadcasted_bias.value())))
      .build());
  }

  // relu_op computes relu(act_int8 * w_int8 + [bias_fp32/(act_scale * w_scale)]
  // or relu(act_int8 * w_int8) if bias is not present.
  // output is a fp32 tensor
  c10::optional<cudnn_frontend::Operation> relu_op;
  std::shared_ptr<cudnn_frontend::OpaqueBackendPointer> tensor2requant_ptr = bias_.has_value() ? sum_linear_bias_op.value().getOutputTensor() : linear_op.getOutputTensor();
  if (kReluFused) {
    // we use inplace operation here where the output is assigned to the input
    relu_op.emplace(cudnn_frontend::OperationBuilder(CUDNN_BACKEND_OPERATION_POINTWISE_DESCRIPTOR)
      .setxDesc(tensor2requant_ptr)
      .setyDesc(cudnn_utils::getTensorDescriptor(linear_output, 'f', key.output_alignment, true))
      .setpwDesc(cudnn_utils::getPointWiseReluDescriptor(at::native::getCudnnDataType(linear_output)))
      .build());
  }

  // requant_op computes relu(act_int8 * w_int8 + [bias_fp32/(act_scale * w_scale)]) / (out_scale / (act_scale * w_scale))
  // or relu(act_int8 * w_int8) / (out_scale / (act_scale * w_scale))) if bias is not present.
  // output is a fp32 tensor
  auto requant_op = cudnn_frontend::OperationBuilder(CUDNN_BACKEND_OPERATION_POINTWISE_DESCRIPTOR)
    .setxDesc(kReluFused ? relu_op.value().getOutputTensor() : tensor2requant_ptr)
    .setbDesc(cudnn_utils::getTensorDescriptor(requantize_multiplier_tensor, 's', cudnn_utils::getAlignment(requantize_multiplier_tensor)))
    .setyDesc(cudnn_utils::getTensorDescriptor(quantized_output.sizes(), quantized_output.strides(), CUDNN_DATA_INT8, 'r', cudnn_utils::getAlignment(quantized_output)))
    .setpwDesc(cudnn_utils::getPointWiseMulDescriptor(at::native::getCudnnDataType(requantize_multiplier_tensor)))
    .build();
  // // std::cout << "operator:" << requant_op.describe() << std::endl;

  std::vector<cudnn_frontend::Operation const *> ops{&linear_op};
  if (bias_.has_value()) {
    ops.emplace_back(&(bias_mult_op.value()));
    ops.emplace_back(&(sum_linear_bias_op.value()));
  }
  if (kReluFused) {
    ops.emplace_back(&(relu_op.value()));
  }
  ops.emplace_back(&requant_op);

  auto opGraph = cudnn_frontend::OperationGraphBuilder()
      .setHandle(handle)
      .setOperationGraph(ops.size(), ops.data())
      .build();
  // std::cout << "opGraph: " << opGraph.describe() << std::endl;

  auto heuristics = cudnn_frontend::EngineHeuristicsBuilder()
      .setOperationGraph(opGraph)
      .setHeurMode(CUDNN_HEUR_MODE_INSTANT)
      .build();
  auto fallback = cudnn_frontend::EngineFallbackListBuilder()
                    .setOperationGraph(opGraph)
                    .setOperation(CUDNN_BACKEND_OPERATION_MATMUL_DESCRIPTOR)
                    .build();

  auto& engine_configs = heuristics.getEngineConfig(heuristics.getEngineConfigCount());
  auto& fallback_list = fallback.getFallbackList();

  cudnn_frontend::EngineConfigList filtered_configs;
  cudnn_utils::filterEngineConfigs(engine_configs, filtered_configs, deterministic, allow_tf32, at::kChar);
  cudnn_utils::filterEngineConfigs(fallback_list, filtered_configs, deterministic, allow_tf32, at::kChar);

  for (auto &cfg : engine_configs) {
    try {
      auto plan = cudnn_frontend::ExecutionPlanBuilder()
        .setHandle(handle)
        .setEngineConfig(cfg)
        .build();
      auto plan_desc = plan.get_desc();
      run(plan_desc);
      execution_plan_cache[key] = plan_desc;
      return;
    } catch (cudnn_frontend::cudnnException &e) {std::cout << "cudnn error:" << e.what() << std::endl;} catch(c10::CuDNNError &e) { std::cout << "other error" << e.what() << std::endl;}
  }

  TORCH_CHECK(false, "Unable to find an engine to execute this computation");
}

// output Tensor will be a clampped int8 Tensor
// both act and weight will be int8 Tensor
// Numerics are the same as conv (see aten/src/ATen/native/quantized/Conv.cpp):
template <bool kReluFused>
at::Tensor PackedLinearWeightCudnn::apply_impl(
    const at::Tensor& act,
    double output_scale,
    int64_t output_zero_point) {
  std::vector<int64_t> original_output_shape{act.sizes().vec()}; // 2D
  original_output_shape.back() = orig_weight.size(0); // output channels
  // cudnn expects tensors to be at least 3D. we will prepend a dummy dimension for quantized_output
  std::vector<int64_t> output_shape(3, 1);
  output_shape[1] = original_output_shape[0];
  output_shape[2] = original_output_shape[1];
  at::Tensor quantized_output = at::_empty_affine_quantized(
      output_shape,
      at::device(at::kCUDA).dtype(at::ScalarType::QInt8),
      output_scale,
      output_zero_point);
  // cudnn expects tensors to be at least 3D. act is currently 2D. we will create a 3D view
  std::vector<int64_t> new_sizes(3, 1);
  // cudnn expects leading dimensions to be the dummy dimensions
  new_sizes.back() = act.sizes().back();
  new_sizes[1] = act.size(0);
  apply_impl_helper<kReluFused>(
      quantized_output, act.view(new_sizes), output_scale);
  return quantized_output.view(original_output_shape);
}

at::Tensor PackedLinearWeightCudnn::apply(
    at::Tensor input,
    double output_scale,
    int64_t output_zero_point) {
  return apply_impl<false>(input, output_scale, output_zero_point);
}

at::Tensor PackedLinearWeightCudnn::apply_relu(
    at::Tensor input,
    double output_scale,
    int64_t output_zero_point) {
  return apply_impl<true>(input, output_scale, output_zero_point);
}

namespace at {
namespace native {
namespace {

template <bool kReluFused>
class QLinearInt8 final {
 public:
  static at::Tensor run(
      at::Tensor act,
      const c10::intrusive_ptr<LinearPackedParamsBase>& packed_weight,
      double output_scale,
      int64_t output_zero_point) {
    // TODO: check all zero_points are zero/all tensors are symmetrically quantized
    if (kReluFused) {
      return packed_weight->apply_relu(act, output_scale, output_zero_point);
    } else {
      return packed_weight->apply(act, output_scale, output_zero_point);
    }
  }
};

TORCH_LIBRARY_IMPL(quantized, QuantizedCUDA, m) {
  m.impl(TORCH_SELECTIVE_NAME("quantized::linear"), QLinearInt8<false>::run);
  m.impl(TORCH_SELECTIVE_NAME("quantized::linear_relu"), QLinearInt8<true>::run);
}

} // namespace
} // namespace native
} // namespace at


#endif  // HAS_CUDNN_V8
#endif  // AT_CUDNN_ENABLED
#endif  // USE_CUDA<|MERGE_RESOLUTION|>--- conflicted
+++ resolved
@@ -149,21 +149,11 @@
     auto workspace = at::empty({workspace_size}, input.options().dtype(at::kByte));
     std::vector<void *> data_ptrs;
     std::vector<int64_t> uids;
-<<<<<<< HEAD
-    data_ptrs.reserve(10);
-    uids.reserve(10);
-    data_ptrs = {input_fp.data_ptr(), linear_output.data_ptr(),
-                                           weight_fp.data_ptr(),
-                                           requantize_multiplier_tensor.data_ptr(),
-                                           quantized_output.data_ptr<int8_t>()};
-    uids = {'x', 'y', 'w', 's', 'r'};
-=======
     data_ptrs.reserve(9);
     uids.reserve(9);
-    data_ptrs = {reinterpret_cast<int8_t*>(input.data_ptr()), reinterpret_cast<int8_t*>(weight_transposed.data_ptr()),
-                 requantize_multiplier_tensor.data_ptr(), reinterpret_cast<int8_t*>(quantized_output.data_ptr())};
+    data_ptrs = {input.data_ptr<int8_t>(), weight_transposed.data_ptr<int8_t>(),
+                 requantize_multiplier_tensor.data_ptr(), quantized_output.data_ptr<int8_t>()};
     uids = {'x', 'w', 's', 'r'};
->>>>>>> 6e9e7c60
     if (bias_.has_value()) {
       data_ptrs.insert(data_ptrs.end(), {broadcasted_bias.value().data_ptr(), bias_multiplier_tensor.value().data_ptr(),
                                          broadcasted_bias.value().data_ptr(), broadcasted_bias.value().data_ptr(), linear_output.data_ptr()});
