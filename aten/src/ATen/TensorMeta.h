#pragma once

<<<<<<< HEAD
#include <ATen/DimVector.h>
#include <c10/core/TensorOptions.h>
#include <ATen/core/Dimname.h>

namespace at {

namespace impl {

struct MetaBase {
  virtual void set_output(int64_t output_idx, IntArrayRef sizes, IntArrayRef strides, TensorOptions options, DimnameList names) = 0;
  void set_output(IntArrayRef sizes, TensorOptions options) {
    set_output(0, sizes, {}, options, {});
  }
  virtual ~MetaBase() {}
};

} // namespace impl

class Tensor;

=======
#include <ATen/ATen.h>  // TODO: improve
// #include <ATen/NativeFunctions.h>

namespace at {

>>>>>>> 3b9e6305
struct TensorMeta {
  DimVector sizes;
  // TODO: DimVector strides;
  TensorOptions options;

  TensorMeta(IntArrayRef _sizes, TensorOptions _options)
    : sizes(_sizes), options(_options) {}
};

inline Tensor meta_tensor_from_meta(const TensorMeta& meta) {
  // TODO: eliminate indirection
  return at::empty_meta(meta.sizes, meta.options);
}

inline Tensor tensor_from_meta(const TensorMeta& meta) {
  // TODO: eliminate indirection
  return at::empty(meta.sizes, meta.options);
}

// Analogous to self.new_empty(sizes)
inline TensorMeta new_meta(const Tensor& self, IntArrayRef sizes) {
  return TensorMeta(sizes, self.options());
}

} // namespace at<|MERGE_RESOLUTION|>--- conflicted
+++ resolved
@@ -1,6 +1,8 @@
 #pragma once
 
-<<<<<<< HEAD
+#include <ATen/ATen.h>  // TODO: improve
+// #include <ATen/NativeFunctions.h>
+
 #include <ATen/DimVector.h>
 #include <c10/core/TensorOptions.h>
 #include <ATen/core/Dimname.h>
@@ -19,15 +21,6 @@
 
 } // namespace impl
 
-class Tensor;
-
-=======
-#include <ATen/ATen.h>  // TODO: improve
-// #include <ATen/NativeFunctions.h>
-
-namespace at {
-
->>>>>>> 3b9e6305
 struct TensorMeta {
   DimVector sizes;
   // TODO: DimVector strides;
