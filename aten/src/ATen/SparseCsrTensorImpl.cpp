--- conflicted
+++ resolved
@@ -25,11 +25,7 @@
 
 SparseCsrTensorImpl::SparseCsrTensorImpl(
     at::DispatchKeySet key_set,
-<<<<<<< HEAD
-    Layout layout,
-=======
     at::Layout layout,
->>>>>>> 4f215d88
     const caffe2::TypeMeta data_type)
     : SparseCsrTensorImpl(
           key_set,
@@ -61,11 +57,7 @@
     at::Tensor crow_indices,
     at::Tensor col_indices,
     at::Tensor values,
-<<<<<<< HEAD
-    Layout layout)
-=======
     at::Layout layout)
->>>>>>> 4f215d88
     : TensorImpl(key_set, data_type, values.device()),
       crow_indices_(std::move(crow_indices)),
       col_indices_(std::move(col_indices)),
