#include <ATen/core/Dict.h>
#include <ATen/core/Tensor.h>
#include <ATen/core/function_schema.h>
#include <ATen/core/jit_type.h>
#include <c10/macros/Macros.h>
#include <ATen/core/grad_mode.h>
#include <ATen/core/function.h>
#include <iostream>

namespace c10 {

TypeVerbosity type_verbosity() {
  static const char* c_verbosity = std::getenv("PYTORCH_JIT_TYPE_VERBOSITY");
  static TypeVerbosity verbosity = c_verbosity ?
    static_cast<TypeVerbosity>(c10::stoi(c_verbosity)) : TypeVerbosity::Default;
  return verbosity;
}

std::ostream& operator<<(std::ostream & out, const Type & t) {
  if (auto value = t.cast<TensorType>()) {
    if  (value->scalarType().has_value()) {
      out << toString(*value->scalarType());
      if (!value->sizes().size().has_value()) {
        out << "Tensor";
      }
    } else {
      out << "Tensor";
    }
    if (auto ndim = value->sizes().size()) {
      bool has_valid_strides_info = *ndim > 0 &&
          value->strides().isComplete() && value->strides().size() == ndim;

      out << "(";
      size_t i = 0;
      for (i = 0; i < *ndim; ++i) {
        if (i > 0) {
          out << ", ";
        }
        if (auto s = value->sizes()[i]) {
          out << *s;
        } else {
          out << "*";
        }
      }
      if (has_valid_strides_info &&
          type_verbosity() >= TypeVerbosity::TypeAndStride) {
        out << ", strides=[";
        for (size_t i = 0; i < *ndim; ++i) {
          if (i > 0) {
            out << ", ";
          }
          out << *value->strides()[i];
        }
        out << "]";
      }
      if (type_verbosity() >= TypeVerbosity::Full) {
        if (value->requiresGrad()) {
          if (i++ > 0) {
            out << ", ";
          }
          out << "requires_grad=" << *value->requiresGrad();
        }
        if (value->device()) {
          if (i++ > 0) {
            out << ", ";
          }
          out << "device=" << *value->device();
        }
      }
      out << ")";
    } else {
      if (type_verbosity() >= TypeVerbosity::Full) {
        size_t i = 0;
        if (value->requiresGrad()) {
          out << "("
              << "requires_grad=" << *value->requiresGrad();
          i++;
        }
        if (value->device()) {
          out << ((i++ > 0) ? ", " : "(") << "device=" << *value->device();
        }
        if (i > 0) {
          out << ")";
        }
      }
    }

    if (value->undefined() && *value->undefined()) {
      out << "[Undefined]";
    }
  } else if(t.kind() == TypeKind::ListType) {
    auto prim = t.castRaw<ListType>()->getElementType();
    out << *prim << "[]";
  } else if (t.kind() == TypeKind::OptionalType) {
    auto prim = t.castRaw<OptionalType>()->getElementType();
    out << *prim << "?";
  } else if(t.kind() == TypeKind::FutureType) {
    auto elem = t.castRaw<FutureType>()->getElementType();
    out << "Future[" << *elem << "]";
  } else if(t.kind() == TypeKind::RRefType) {
    auto elem = t.castRaw<RRefType>()->getElementType();
    out << "RRef[" << *elem << "]";
  } else if(auto tup = t.cast<TupleType>()) {
    if (tup->schema()) {
      out << "NamedTuple";
    }
    out << "(";
    for(size_t i = 0; i < tup->elements().size(); ++i) {
      if(i > 0)
        out << ", ";
      if (tup->schema()) {
        out << tup->schema()->arguments()[i].name() << " : ";
      }
      out << *(tup->elements()[i]);
    }
    out << ")";
  } else if (t.kind() == TypeKind::FunctionType) {
    out << "Function";
  } else {
     out << t.str();
  }
  return out;
}

AnyTypePtr AnyType::get() {
  static auto value = AnyType::create();
  return value;
}

TensorTypePtr TensorType::get() {
  static auto value = TensorType::create(
      {}, {}, SymbolicShape(), VaryingShape<Stride>{}, {});
  return value;
}

NumberTypePtr NumberType::get() {
  static auto value = NumberType::create();
  return value;
}
IntTypePtr IntType::get() {
  static auto value = IntType::create();
  return value;
}
FloatTypePtr FloatType::get() {
  static auto value = FloatType::create();
  return value;
}
ComplexTypePtr ComplexType::get() {
  static auto value = ComplexType::create();
  return value;
}
BoolTypePtr BoolType::get() {
  static auto value = BoolType::create();
  return value;
}
StorageTypePtr StorageType::get() {
  static auto value = StorageType::create();
  return value;
}
NoneTypePtr NoneType::get() {
  static auto value = NoneType::create();
  return value;
}
GeneratorTypePtr GeneratorType::get() {
  static auto value = GeneratorType::create();
  return value;
}
QuantizerTypePtr QuantizerType::get() {
  static auto value = QuantizerType::create();
  return value;
}
QSchemeTypePtr QSchemeType::get() {
  static auto value = QSchemeType::create();
  return value;
}
StringTypePtr StringType::get() {
  static auto value = StringType::create();
  return value;
}
DeviceObjTypePtr DeviceObjType::get() {
  static auto value = DeviceObjType::create();
  return value;
}
StreamObjTypePtr StreamObjType::get() {
  static auto value = StreamObjType::create();
  return value;
}
ScalarTypeTypePtr ScalarTypeType::get() {
static auto value = ScalarTypeType::create();
return value;
}
LayoutTypePtr LayoutType::get() {
static auto value = LayoutType::create();
return value;
}
OptionalTypePtr OptionalType::ofTensor() {
  static auto value = OptionalType::create(TensorType::get());
  return value;
}
PyObjectTypePtr PyObjectType::get() {
  static auto value = PyObjectType::create();
  return value;
}
CapsuleTypePtr CapsuleType::get() {
  static auto value = CapsuleType::create();
  return value;
}
ListTypePtr ListType::ofTensors() {
  static auto value = ListType::create(TensorType::get());
  return value;
}
ListTypePtr ListType::ofInts() {
  static auto value = ListType::create(IntType::get());
  return value;
}
ListTypePtr ListType::ofComplexDoubles() {
  static auto value = ListType::create(ComplexType::get());
  return value;
}
ListTypePtr ListType::ofFloats() {
  static auto value = ListType::create(FloatType::get());
  return value;
}
ListTypePtr ListType::ofBools() {
  static auto value = ListType::create(BoolType::get());
  return value;
}
ListTypePtr ListType::ofStrings() {
  static auto value = ListType::create(StringType::get());
  return value;
}

AnyListTypePtr AnyListType::get() {
  static auto value = AnyListType::create();
  return value;
}

AnyTupleTypePtr AnyTupleType::get() {
  static auto value = AnyTupleType::create();
  return value;
}

AnyClassTypePtr AnyClassType::get() {
  static auto value = AnyClassType::create();
  return value;
}

AnyEnumTypePtr AnyEnumType::get() {
  static auto value = AnyEnumType::create();
  return value;
}

c10::optional<TypePtr> unifyTypesImpl(const TypePtr& t1, const TypePtr& t2) {
  // check direct subtyping relation
  if (t1->isSubtypeOf(t2)) {
    return t2;
  } else if (t2->isSubtypeOf(t1)) {
    return t1;
  }

  // Handle non-container types which do not subtype each other and unify
  if (t1->kind() == TensorType::Kind && t2->kind() == TensorType::Kind) {
    return t1->expectRef<TensorType>().merge(*t2->expect<TensorType>());
  }

  if (t1->isSubtypeOf(NoneType::get()) && !t2->isSubtypeOf(NoneType::get())) {
    return OptionalType::create(t2);
  } else if (t2->isSubtypeOf(NoneType::get()) && !t1->isSubtypeOf(NoneType::get())) {
    return OptionalType::create(t1);
  }

  // NB: we do not return NumberType because there is not currently enough
  // operator support for it

  // Attempt to unify Complete Tensor Types for immutable type containers

  // unify(Optional[t1], t2) => Optional[unify(t1, t2)]
  if (auto opt_t1 = t1->cast<OptionalType>()) {
    if (auto elem = unifyTypes(opt_t1->getElementType(), t2)) {
      return OptionalType::create(*elem);
    }
  } else if (auto opt_t2 = t2->cast<OptionalType>()) {
    if (auto elem = unifyTypes(opt_t2->getElementType(), t1)) {
      return OptionalType::create(*elem);
    }
  }

  if (t1->cast<TupleType>() && t2->cast<TupleType>()) {
    auto tuple1 = t1->cast<TupleType>();
    auto tuple2 = t2->cast<TupleType>();
    if (tuple1->elements().size() != tuple2->elements().size()) {
      return c10::nullopt;
    }
    std::vector<TypePtr> elements;
    for (size_t i = 0; i < tuple1->elements().size(); i++) {
      if (auto elem = unifyTypes(tuple1->elements().at(i), tuple2->elements().at(i))) {
        elements.push_back(*elem);
      } else {
        return c10::nullopt;
      }
    }
    return static_cast<TypePtr>(TupleType::create(elements));
  }

  if (t1->cast<FutureType>() && t2->cast<FutureType>()) {
    if (auto elem = unifyTypes(
            t1->castRaw<FutureType>()->getElementType(),
            t2->castRaw<FutureType>()->getElementType())) {
      return FutureType::create(*elem);
    }
  }

  // Check direct subtyping relations again with Unshaped Types,
  // to handle unification of mutable container types which might contain two different
  // specialized tensors (ListType / DictType)
  auto t1_unshaped = unshapedType(t1);
  auto t2_unshaped = unshapedType(t2);

  if (t1_unshaped->isSubtypeOf(t2_unshaped)) {
    return t2_unshaped;
  } else if (t2_unshaped->isSubtypeOf(t1_unshaped)) {
    return t1_unshaped;
  }

  return c10::nullopt;
}

c10::optional<TypePtr> unifyTypes(const TypePtr& t1, const TypePtr& t2, bool default_to_any) {
  auto unified = unifyTypesImpl(t1, t2);

  if (default_to_any && !unified) {
    return AnyType::get();
  }

  return unified;
}

c10::optional<TypePtr> unifyTypeList(
    at::ArrayRef<TypePtr> elements,
    std::ostream& why_not) {
  if (elements.size() == 0) {
    why_not << "Cannot get unified type from empty list";
    return c10::nullopt;
  }

  TypePtr ret_type = elements.at(0);
  for (size_t i = 1; i < elements.size() && ret_type; ++i) {
    auto maybe_unified = unifyTypes(ret_type, elements.at(i));
    if (!maybe_unified) {
      why_not << "Could not unify type list since element " << i << " of type "
              << elements.at(i)->repr_str()
              << " did not match the types before it ("
              << ret_type->repr_str() << ")";
      return c10::nullopt;
    }
    ret_type = maybe_unified.value();
  }

  return ret_type;
}

MatchTypeReturn matchTypeVariables(
    TypePtr formal,
    TypePtr actual,
    TypeEnv& type_env) {
  if (!formal->hasFreeVariables()) {
    return MatchTypeReturn::Success();
  }

  if (auto vt = formal->cast<VarType>()) {
    auto it = type_env.find(vt->name());
    if (it == type_env.end()) {
      type_env[vt->name()] = actual;
      return MatchTypeReturn::Success();
    } else if (auto unified = unifyTypes(it->second, actual)) {
      // note: unifyTypes allows subtyping in either direction, so actual
      // may be a supertype of the current binding. we're not responsible
      // for reporting the error, only for keeping type_env stable
      return MatchTypeReturn::Success();
    }
    std::stringstream ss;
    ss << "Type variable '" << vt->name() << "' previously matched to type "
       << it->second->repr_str() << " is matched to type "
       << actual->repr_str();
    return ss.str();
  } else if (auto lt_formal = formal->cast<ListType>()) {
    if (auto lt_actual = actual->cast<ListType>()) {
      const auto innerMatch = matchTypeVariables(
          lt_formal->getElementType(), lt_actual->getElementType(), type_env);
      if (!innerMatch.success()) {
        // propagate the errMsg onward
        return innerMatch;
      }
      return MatchTypeReturn::Success();
    } else if (auto tup_type = actual->cast<TupleType>()) {
      std::stringstream ss;
      auto maybe_tuple_unified = unifyTypeList(tup_type->elements(), ss);
      if (maybe_tuple_unified) {
        return matchTypeVariables(
            lt_formal->getElementType(), *maybe_tuple_unified, type_env);
      }
    }

    std::stringstream ss;
    ss << "Cannot match " << lt_formal->repr_str() << " to "
       << actual->repr_str();
    return ss.str();
  } else if (auto tp_formal = formal->cast<TupleType>()) {
    if (auto tp_actual = actual->cast<TupleType>()) {
      if (tp_formal->elements().size() != tp_actual->elements().size()) {
        return MatchTypeReturn("Cannot match tuples of mismatched size");
      }
      for (size_t i = 0; i < tp_formal->elements().size(); ++i) {
        const auto result = matchTypeVariables(
            tp_formal->elements()[i], tp_actual->elements()[i], type_env);
        if (!result.success()) {
          return result;
        }
      }
      return MatchTypeReturn::Success();
    } else {
      std::stringstream ss;
      ss << "Cannot match a tuple to " << actual->repr_str();
      return MatchTypeReturn(ss.str());
    }
  } else if (auto lt_formal = formal->cast<FutureType>()) {
    if (auto lt_actual = actual->cast<FutureType>()) {
      const auto innerMatch = matchTypeVariables(
          lt_formal->getElementType(), lt_actual->getElementType(), type_env);
      if (!innerMatch.success()) {
        return innerMatch;
      }
      return MatchTypeReturn::Success();
    } else {
      std::stringstream ss;
      ss << "Cannot match a future to " << actual->repr_str();
      return ss.str();
    }
  } else if (auto lt_formal = formal->cast<RRefType>()) {
    if (auto lt_actual = actual->cast<RRefType>()) {
      const auto innerMatch = matchTypeVariables(
          lt_formal->getElementType(), lt_actual->getElementType(), type_env);
      if (!innerMatch.success()) {
        return innerMatch;
      }
      return MatchTypeReturn::Success();
    } else {
      std::stringstream ss;
      ss << "Cannot match a rref to " << actual->repr_str();
      return ss.str();
    }
  } else if (auto opt_formal = formal->cast<OptionalType>()) {
    if (auto opt_actual = actual->cast<OptionalType>()) {
      const auto optionedMatch = matchTypeVariables(
          opt_formal->getElementType(), opt_actual->getElementType(), type_env);
      if (!optionedMatch.success()) {
        return optionedMatch;
      }
    } else if (!actual->isSubtypeOf(NoneType::get())) {
      // If the actual type is a non-optional, allow matching to the formal if
      // its element type matches the actual.
      // Don't match None because it is already an optional (but one of
      // unknown type).
      return matchTypeVariables(opt_formal->getElementType(), actual, type_env);
    }
    // note: if actual was None here we potentially did not fill in the type
    // variables contained in the formal. It is still a valid match because None
    // matches Optional[T] later error checking on tryEvalTypeVariables will
    // report the problem if we never match variables in type T
    return MatchTypeReturn::Success();
  } else if (auto dict_formal = formal->cast<DictType>()) {
    if (auto dict_actual = actual->cast<DictType>()) {
      auto key_match = matchTypeVariables(
          dict_formal->getKeyType(), dict_actual->getKeyType(), type_env);
      if (!key_match.success()) {
        return key_match;
      }
      auto value_match = matchTypeVariables(
          dict_formal->getValueType(), dict_actual->getValueType(), type_env);
      if (!value_match.success()) {
        return value_match;
      }
      return MatchTypeReturn::Success();
    } else {
      std::stringstream ss;
      ss << "Cannot match a dict to " << actual->repr_str();
      return ss.str();
    }
  }

  AT_ERROR("Unhandled free variable container: ", formal->repr_str());
}

// change return types like List[List[t]] into List[List[int]]
TORCH_API TypePtr tryEvalTypeVariables(TypePtr type, std::unordered_map<std::string, TypePtr>& type_env) {
  if (!type->hasFreeVariables()) {
    return type;
  }

  if (auto vt = type->cast<VarType>()) {
    auto it = type_env.find(vt->name());
    if (it == type_env.end()) {
      return nullptr;
    }
    return it->second;
  } else {
    std::vector<TypePtr> new_contained;
    new_contained.reserve(type->containedTypes().size());
    for (const TypePtr& t : type->containedTypes()) {
      TypePtr r = tryEvalTypeVariables(t, type_env);
      if (!r) {
        return nullptr;
      }
      new_contained.push_back(r);
    }
    return type->withContained(std::move(new_contained));
  }
}

TORCH_API bool elementTypeCanBeInferredFromMembers(const TypePtr& elem_type) {
  if (elem_type->kind() == OptionalType::Kind ||
      elem_type->kind() == NumberType::Kind) {
    // Builtin Union types
    return false;
  }
  if (elem_type->kind() == InterfaceType::Kind) {
    // since classes can be members of multiple interfaces, we cannot
    // construct which interface the list holds from the members alone
    return false;
  }
  if (elem_type->kind() == AnyType::Kind) {
    // List of Any can contains heterogenous types
    return false;
  }
  return true;
}

const char * typeKindToString(TypeKind kind) {
#define CASE_TYPE(T) case TypeKind::T: return #T;
  switch(kind) {
    C10_FORALL_TYPES(CASE_TYPE)
  }
#undef CASE_TYPE
  return "";
}

bool Type::isSubtypeOfExt(const TypePtr& rhs, std::ostream* why_not) const {
  if (rhs->kind() == TypeKind::AnyType || *this == *rhs) {
    return true;
  }
  if(auto rhs_ = rhs->cast<OptionalType>()) {
    return this->isSubtypeOfExt(rhs_->getElementType(), why_not);
  }
  return false;
}

bool Type::is_module() const {
  return false;
}

std::string TensorType::str() const {
  return "Tensor";
}

template <typename T>
VaryingShape<T> VaryingShape<T>::merge(const VaryingShape<T>& other) const {
  if (!dims_ || !other.dims_ || dims_->size() != other.dims_->size()) {
    return VaryingShape<T>();
  }
  ListOfOptionalElements dims;
  for (size_t i = 0, n = dims_->size(); i < n; i++) {
    dims.push_back(merge_primitive((*dims_)[i], (*other.dims_)[i]));
  }
  return VaryingShape<T>(std::move(dims));
}

VaryingShape<int64_t> TensorType::sizes() const {
  if (!sizes_.rank()) {
    return VaryingShape<int64_t>();
  }
  return VaryingShape<int64_t>(
      fmap(*sizes_.sizes(), [](ShapeSymbol ss) {
        // we turn symbolic shapes into unknowns
        return ss.is_static()
            ? c10::optional<int64_t>(ss.static_size())
            : c10::nullopt;
      }));
}

TensorTypePtr TensorType::merge(const TensorType& other, bool merge_sizes) const {
  auto scalar_type = merge_primitive(scalarType(), other.scalarType());
  auto dev = merge_primitive(device(), other.device());
  auto sprops = stride_properties().merge(other.stride_properties());
  auto gr = merge_primitive(requiresGrad(), other.requiresGrad());
  auto undef = merge_primitive(undefined(), other.undefined());
  return TensorType::create(
      scalar_type,
      dev,
      merge_sizes ? symbolic_sizes().merge(other.symbolic_sizes())
                  : symbolic_sizes(),
      sprops,
      gr,
      undef);
}

template <typename T>
bool is_null_or_equal(c10::optional<T> a, c10::IntArrayRef b) {
  return !a.has_value() || a.value() == b;
}

bool TensorType::matchTensor(const at::Tensor& t) {
  bool undef = undefined().value_or(!t.defined());
  if (undef != !t.defined()) {
    // When the followings are true, we consider it's not a match:
    // - undefined().has_value() == true
    // - undefined().value() != !t.defined()
    return false;
  } else if (!t.defined()) {
    // When the followings are true, we consider it's a match:
    // - t is not defined
    // - undefined() == null or undefined().value() == true
    return true;
  }
  // Here we know t.defined() == true and compare all other properties.
  bool rg = at::GradMode::is_enabled() && t.requires_grad();
  bool matched_strides = (!stride_properties().size()) ||
      (!t.has_storage() && !stride_properties().isComplete()) ||
      stride_properties() ==
          computeStrideProps(t.sizes(), t.strides(), t.is_contiguous());
  return scalarType().value_or(t.scalar_type()) == t.scalar_type()
    && device().value_or(t.device()) == t.device()
    && requiresGrad().value_or(rg) == rg
    && matched_strides
    && is_null_or_equal(sizes().concrete_sizes(), t.sizes());
}

bool TensorType::operator==(const c10::Type& rhs) const {
  if (rhs.kind() != kind()) {
    return false;
  }
  auto rt = rhs.expect<TensorType>();

  return scalar_type_ == rt->scalarType() && sizes() == rt->sizes() &&
      stride_properties() == rt->stride_properties() &&
      device() == rt->device() && requiresGrad() == rt->requiresGrad() &&
      undefined() == rt->undefined();
}

template <typename T>
std::ostream& operator<<(std::ostream& out, const VaryingShape<T>& vs) {
  out << "(";
  if (!vs.size()) {
    out << "*)";
    return out;
  }

  for (size_t i = 0; i < vs.size(); i++) {
    if (i > 0) {
      out << ", ";
    }
    if (vs[i].has_value()) {
      out << vs[i].value();
    } else {
      out << "*";
    }
  }
  out << ")";
  return out;
}

template std::ostream& operator<<(
    std::ostream& out,
    const VaryingShape<int64_t>& vs);
template std::ostream& operator<<(
    std::ostream& out,
    const VaryingShape<Stride>& vs);

std::ostream& operator<<(
    std::ostream& os,
    const SymbolicShape& ss) {
  // TODO: Unranked SymbolicShape printing is ambiguous with that of
  // dynamic-shaped vector.
  if(!ss.rank()) {
    os << "(*)";
    return os;
  }

  auto sizes = ss.sizes().value();

  os << "(";
  for (size_t i = 0; i < ss.rank().value(); i++) {
    if (i > 0) {
      os << ", ";
    }
    if(sizes[i].is_static()) {
      os << sizes[i];
    } else {
      os << "*";
    }
  }
  os << ")";

  return os;
}

std::ostream& operator<<(std::ostream& os, const ShapeSymbol& s) {
  os << "SS(" << s.value_ << ')';
  return os;
}

std::ostream& operator<<(std::ostream& os, const Stride& s) {
  os << "{";
  if (s.stride_index_.has_value()) {
    os << *s.stride_index_;
  } else {
    os << "*";
  }
  os << ":";
  if (s.stride_.has_value()) {
    os << *s.stride_;
  } else {
    os << "*";
  }
  os << '}';
  return os;
}

TupleTypePtr TupleType::createNamed(
    const c10::optional<c10::QualifiedName>& qualName,
    const std::vector<std::string>& field_names,
    const std::vector<TypePtr>& field_types) {
  TORCH_INTERNAL_ASSERT(field_names.size() == field_types.size());
  std::vector<Argument> arguments;
  for (size_t i = 0; i < field_names.size(); ++i) {
    arguments.emplace_back(
        /*name=*/field_names[i],
        /*type=*/field_types[i],
        /*N=*/i);
  }

  auto schema = std::make_shared<FunctionSchema>(
      /*name=*/qualName.value_or(c10::QualifiedName()).name(),
      /*overload_name=*/std::string(""),
      /*arguments=*/arguments,
      /*returns=*/std::vector<Argument>{});
  return std::shared_ptr<TupleType>(new TupleType(
      field_types, qualName, schema)); // NOLINT(modernize-make-shared)
}

TupleType::TupleType(
    std::vector<TypePtr> elements,
    c10::optional<c10::QualifiedName> name,
    std::shared_ptr<FunctionSchema> schema)
    : NamedType(TypeKind::TupleType, std::move(name)),
      elements_(std::move(elements)),
      schema_(std::move(schema)) {
  has_free_variables_ =
      std::any_of(elements_.begin(), elements_.end(), [](TypePtr v) {
        if (!v) {
          throw std::runtime_error("Can not create tuple with None type");
        }
        return v->hasFreeVariables();
      });
  if (schema_) {
    for (const Argument& arg : schema_->arguments()) {
      checkNoAny(*this, "attribute", arg.name(), arg.type());
    }
  }
}

bool TupleType::isSubtypeOfExt(const TypePtr& rhs_, std::ostream* why_not) const {
  if (Type::isSubtypeOfExt(rhs_, why_not)) {
    return true;
  }
  if (rhs_->kind() == AnyTupleType::Kind) {
    return true;
  }
  auto rhs = rhs_->cast<TupleType>();
  if (!rhs)
    return false;
  // unnamed tuple is not a subtype of nametuple
  if (!schema() && rhs->schema())
    return false;
  // namedtuple may be a subtype of unnamed tuple
  auto test_names_match = [&](const std::shared_ptr<FunctionSchema>& lhs, const std::shared_ptr<FunctionSchema>& rhs) {
    const auto& args_lhs = lhs->arguments();
    const auto& args_rhs = rhs->arguments();
    if (args_lhs.size() != args_rhs.size()) {
      return false;
    }

    for (size_t i = 0; i < args_lhs.size(); ++i) {
      if (args_lhs[i].name() != args_rhs[i].name()) {
        return false;
      }
    }
    return true;
  };
  bool names_match = !rhs->schema() || test_names_match(schema(), rhs->schema());
  // co-variant rules for tuples
  return names_match && compare(*rhs, [&](const TypePtr a, const TypePtr b) {
    return a->isSubtypeOfExt(b, why_not);
  });
}

bool ListType::isSubtypeOfExt(const TypePtr& rhs_, std::ostream* why_not) const {
  if (Type::isSubtypeOfExt(rhs_, why_not)) {
    return true;
  }
  if (rhs_->kind() == AnyListType::Kind) {
    return true;
  }
  return false;
}

 bool TupleType::operator==(const Type& rhs) const {
   bool typesSame =
       compare(rhs, [](const TypePtr a, const TypePtr b) { return *a == *b; });
   if (!typesSame) {
     return false;
  }

  // `compare` guarantees that rhs is always a TupleType.
  auto rhsTuple = rhs.expect<TupleType>();
  if (schema_ == nullptr && rhsTuple->schema_ == nullptr) {
    return typesSame;
  }
  if (schema_ == nullptr || rhsTuple->schema_ == nullptr) {
    return false;
  }
  return *schema_ == *rhsTuple->schema_;
}

std::string TupleType::str() const {
  std::stringstream ss;
  if (schema_ && name()) {
    ss << name()->qualifiedName();
  } else {
    ss << "(";
    for(size_t i = 0; i < elements().size(); ++i) {
      if(i > 0)
        ss << ", ";
      ss << elements()[i]->str();
    }
    ss << ")";
  }
  return ss.str();
}
std::string TupleType::annotation_str_impl(TypePrinter printer) const {
  std::stringstream ss;
  if (schema_ && name()) {
    ss << name()->qualifiedName();
  } else {
    ss << "Tuple[";
    for(size_t i = 0; i < elements().size(); ++i) {
      if(i > 0)
        ss << ", ";
      ss << elements()[i]->annotation_str(printer);
    }
    ss << "]";
  }
  return ss.str();
}

static std::vector<bool> findContiguous(
    const at::IntArrayRef& sizes,
    const at::IntArrayRef& strides) {
  AT_ASSERT(sizes.size() == strides.size());
  std::vector<bool> cont(sizes.size());
  for (size_t i = 0; i < sizes.size(); ++i) {
    const auto expected_stride =
        (i + 1 < sizes.size()) ? sizes[i + 1] * strides[i + 1] : 1;
    cont[i] = (strides[i] == expected_stride);
  }
  return cont;
}

VaryingShape<int64_t> TensorType::strides() const {
  if (!strides_.size().has_value()) {
    return VaryingShape<int64_t>();
  }
  std::vector<c10::optional<int64_t>> ss(*strides_.size());
  for (size_t i = 0; i < *strides_.size(); i++) {
    if (!strides_[i].has_value()) {
      continue;
    }
    auto s = *strides_[i];
    if (s.stride_index_.has_value() && s.stride_.has_value()) {
      ss[*s.stride_index_] = *s.stride_;
    }
  }
  return VaryingShape<int64_t>(ss);
}

VaryingShape<Stride> TensorType::computeStrideProps(
    at::IntArrayRef sizes,
    at::IntArrayRef strides,
    bool tensor_contiguity) {
  std::vector<size_t> stride_indices(sizes.size());
  std::iota(stride_indices.begin(), stride_indices.end(), 0);

  std::sort(
      stride_indices.begin(),
      stride_indices.end(),
      [&strides](const int& a, const int& b) {
        // break ties in case of unsqueezed dims
        // i.e. (1, 1, 5)
        if (strides[a] == strides[b]) {
          return a > b;
        }
        return strides[a] < strides[b];
      });

  std::vector<Stride> stride_properties;
  for (size_t i = 0; i < stride_indices.size(); i++) {
    bool contiguous_ = tensor_contiguity;
    if (!contiguous_) {
      // innermost stride expected to be 1
      // TODO: turn contiguous_ into an enum CONTIGUOUS, NONCONTIGUOUS,
      // BROADCASTED
      if (i == 0) {
        contiguous_ = strides[stride_indices[i]] == 1;
      } else {
        contiguous_ = strides[stride_indices[i]] == 1 ||
            (strides[stride_indices[i]] != 0 &&
             strides[stride_indices[i]] ==
                 strides[stride_indices[i - 1]] * sizes[stride_indices[i - 1]]);
      }
    }
    stride_properties.emplace_back(stride_indices[i], contiguous_, strides[stride_indices[i]]);
  }

  return VaryingShape<Stride>{stride_properties};
}

std::atomic<size_t> ShapeSymbol::num_symbols{1};

template struct VaryingShape<c10::ShapeSymbol>;
template struct VaryingShape<bool>;
template struct VaryingShape<size_t>;
template struct VaryingShape<int64_t>;

TensorType::TensorType(
    c10::optional<at::ScalarType> scalar_type,
    c10::optional<Device> device,
    const SymbolicShape& sizes,
    const VaryingShape<Stride>& strides,
    c10::optional<bool> requires_grad,
    c10::optional<bool> undefined)
    : Type(TypeKind::TensorType),
      scalar_type_(scalar_type),
      device_(device),
      sizes_(sizes),
      strides_(strides),
      requires_grad_(requires_grad),
      undefined_(undefined) {}

TensorTypePtr TensorType::create(const at::Tensor& t) {
  VaryingShape<bool> contiguity;
  VaryingShape<size_t> stride_indices;
  VaryingShape<int64_t> strides;
  VaryingShape<int64_t> sizes;
  if (!t.is_mkldnn() && !t.is_sparse()) {
    sizes = VaryingShape<int64_t>{t.sizes().vec()};
    strides = VaryingShape<int64_t>{t.strides().vec()};
    return TensorType::create(
        t.scalar_type(), t.device(), sizes, strides, t.requires_grad(), false, t.is_contiguous());
  }

  return TensorType::create(
      t.scalar_type(),
      t.device(),
      SymbolicShape(),
      VaryingShape<Stride>{},
      t.requires_grad(),
      false);
}

TensorTypePtr TensorType::create(
    c10::optional<at::ScalarType> scalar_type,
    c10::optional<Device> device,
    const VaryingShape<int64_t>& sizes,
    const VaryingShape<int64_t>& strides,
    c10::optional<bool> requires_grad,
    c10::optional<bool> undefined, bool tensor_contiguity) {
  if(strides.concrete_sizes() && strides.concrete_sizes().has_value()){
    // handles case where strides are set
    TORCH_INTERNAL_ASSERT(sizes.concrete_sizes()->size() == strides.concrete_sizes()->size());
    auto sprops = strides.concrete_sizes().has_value()
      ? computeStrideProps(*sizes.concrete_sizes(), *strides.concrete_sizes(), tensor_contiguity)
      : VaryingShape<Stride>();
    auto symbol_sizes = SymbolicShape(*sizes.concrete_sizes());
    return TensorType::create(
      scalar_type, device, symbol_sizes, sprops, requires_grad, undefined);
  } else {
    // strides are all null, but still have number of strides equal to number of ranks
    TORCH_INTERNAL_ASSERT(sizes.sizes() && sizes.size());
    auto symbol_sizes = SymbolicShape(*sizes.sizes());
    return TensorType::create(
      scalar_type, device, symbol_sizes, VaryingShape<Stride>(*sizes.size()), requires_grad, undefined);
  }
}

TensorTypePtr TensorType::create(
    c10::optional<at::ScalarType> scalar_type,
    c10::optional<Device> device,
    const SymbolicShape& sizes,
    const VaryingShape<Stride>& strides,
    c10::optional<bool> requires_grad,
    c10::optional<bool> undefined) {
  auto pt = TensorTypePtr(new TensorType(
      scalar_type, device, sizes, strides, requires_grad, undefined));
  return pt;
}

TensorTypePtr TensorType::create(
    c10::optional<at::ScalarType> scalar_type,
    c10::optional<Device> device,
    c10::optional<size_t> dim,
    c10::optional<bool> requires_grad) {
  return TensorType::create(
      scalar_type,
      device,
      SymbolicShape(dim),
      VaryingShape<Stride>(dim),
      requires_grad);
}

TensorTypePtr TensorType::createContiguous(
    at::ScalarType scalar_type,
    at::Device device,
    at::IntArrayRef sizes) {
  auto strides = contiguousStridesOf(sizes);
  TORCH_INTERNAL_ASSERT(strides.size() == sizes.size());
  return create(
      scalar_type,
      device,
      VaryingShape<int64_t>(sizes),
      VaryingShape<int64_t>(strides),
      c10::nullopt);
}

const SymbolicShape& TensorType::symbolic_sizes() const {
  return sizes_;
}

bool TensorType::isSubtypeOfExt(const TypePtr& rhs, std::ostream* why_not) const {
  if (auto rhs_p = rhs->cast<TensorType>()) {
    // if we have the same pointer, avoid computing the merge
    if (this == rhs_p.get()) {
      return true;
    }
    return *merge(*rhs_p) == *rhs_p;
  }
  return Type::isSubtypeOfExt(rhs, why_not);
}

InterfaceTypePtr InterfaceType::create(QualifiedName qualifiedName, bool is_module) {
  return InterfaceTypePtr(
      new InterfaceType(std::move(qualifiedName), is_module));
}

void ClassType::addMethod(torch::jit::Function* method) {
  TORCH_CHECK(
      findMethod(method->name()) == nullptr,
      "Can't redefine method: ",
      method->name(),
      " on class: ",
      repr_str());
  methods_.push_back(method);
}

void ClassType::addOverloadedMethod(torch::jit::Function* method) {
  if (overloaded_methods_.find(method->name()) == overloaded_methods_.end()) {
    overloaded_methods_[method->name()] = std::vector<torch::jit::Function*>();
  }

  const std::string& mangled_name = method->name() + "__" +
      std::to_string(overloaded_methods_[method->name()].size());

  overloaded_methods_[method->name()].push_back(method);
  mangled_to_function_[mangled_name] = method;
  methods_.push_back(method);
}

const std::vector<torch::jit::Function*>& ClassType::getForwardHooks() const {
    return forward_hooks_;
}

const std::vector<torch::jit::Function*>& ClassType::getForwardPreHooks() const {
    return forward_pre_hooks_;
}

void ClassType::addForwardPreHook(torch::jit::Function* pre_hook_ptr) {
    forward_pre_hooks_.emplace_back(pre_hook_ptr);
}

void ClassType::addForwardHook(torch::jit::Function* hook_ptr) {
    forward_hooks_.emplace_back(hook_ptr);
}

torch::jit::Function* ClassType::findForwardPreHook(const std::string& name) const {
  for (const auto& pre_hook : forward_pre_hooks_) {
    if (name == pre_hook->name()) {
      return pre_hook;
    }
  }
  return nullptr;
}

torch::jit::Function* ClassType::findForwardHook(const std::string& name) const {
  for (const auto& hook : forward_hooks_) {
    if (name == hook->name()) {
      return hook;
    }
  }
  return nullptr;
}

std::string getSchemaInputTypesString(const FunctionSchema& schema) {
  std::stringstream input_types;
  const std::vector<Argument>& forward_args = schema.arguments();
  for (int i = 1; i < forward_args.size(); ++i) {
    input_types << forward_args[i].type()->annotation_str();
    if (forward_args.size() - 1 != i) {
      input_types << ", ";
    }
  }
  if (forward_args.size() == 1) {
    input_types << "()";
  }
  return input_types.str();
}

std::string ClassType::getForwardPreHookErrorMessage(int pre_hook_idx) const {
  const std::string& pre_hook_name = forward_pre_hooks_[pre_hook_idx]->name();
  const FunctionSchema& forward_schema = getMethod("forward").getSchema();
  std::string input_types = getSchemaInputTypesString(forward_schema);
  const std::vector<Argument>& forward_args = forward_schema.arguments();

  std::string single_output = "";
  if (forward_args.size() == 2 &&
      forward_args[1].type()->cast<TupleType>() == nullptr) {
<<<<<<< HEAD
    // if the output type is a single tuple, it needs to be wrapped in an outer
    // tuple to match eager's behavior
=======
    // if the output type is a single tuple, it needs to be wrapped in an outer tuple
    // to match eager's behavior
>>>>>>> 2d36b30a
    single_output = ", '" + forward_args[1].type()->annotation_str() + "',";
  }
  std::string pre_hook_schema =
      pre_hook_name + "(self, input: Tuple[" + input_types + "])";
  std::string return_string =
      "This error occured while scripting the forward pre-hook '" +
      pre_hook_name + "' on module '" + name()->name() +
      "'. If you did not want to script this pre-hook remove it from the "
      "original NN module before scripting. Pre-hooks for module '" +
<<<<<<< HEAD
      name()->name() +
      "' are expected to have the following signature: " + pre_hook_schema +
      " with a return type of either 'None'" + single_output + " or 'Tuple[" +
      input_types + "]'.";
=======
      name()->name() + "' are expected to have the following signature: "
      + pre_hook_schema + " with a return type of either 'None'" +
      single_output + " or 'Tuple[" + input_types + "]'.";
>>>>>>> 2d36b30a
  return return_string;
}

std::string ClassType::getForwardHookErrorMessage(int hook_idx) const {
  const std::string& hook_name = forward_hooks_[hook_idx]->name();
  const FunctionSchema& forward_schema = getMethod("forward").getSchema();
  std::string input_types = getSchemaInputTypesString(forward_schema);

  // create expected output types string
  const Argument& pre_output =
      (hook_idx == 0)
          ? forward_schema.returns()[0]
          : forward_hooks_[hook_idx - 1]->getSchema().returns()[0];
  std::string output_types = pre_output.type()->annotation_str();
  // create error message
  std::string hook_schema = hook_name + "(self, input: Tuple[" +
                            input_types + "], output: " + output_types + ")";
  std::string return_string =
<<<<<<< HEAD
      "This error occured while scripting the forward hook '" + hook_name +
      "' on module " + name()->name() +
=======
      "This error occured while scripting the forward hook '"
      + hook_name + "' on module " + name()->name() +
>>>>>>> 2d36b30a
      ". If you did not want to script this hook remove it from" +
      " the original NN module before scripting. This hook was" +
      " expected to have the following signature: " + hook_schema +
      ". The type of the output arg is the returned type from" +
      " either the forward method or the previous hook if it exists. " +
      "Note that hooks can return anything, but if the hook is " +
      "on a submodule the outer module is expecting" +
      " the same return type as the submodule's forward.";
  return return_string;
}

void checkForwardHookInputArguments(
    const FunctionSchema& forward_schema,
    const FunctionSchema& hook_schema,
    const std::string& hook_id,
    const std::string& hook_err_msg) {
  // check for proper tuple input types
  const std::vector<Argument>& forward_args = forward_schema.arguments();
  const Argument input_arg = hook_schema.arguments()[1];
  TORCH_CHECK(
      input_arg.type()->cast<TupleType>() != nullptr,
      hook_id,
      "expected the input argument to be typed as a Tuple but found type: '",
      input_arg.type()->annotation_str(),
      "' instead.\n",
<<<<<<< HEAD
      hook_err_msg);
=======
      hook_err_msg
   );
>>>>>>> 2d36b30a

  const at::ArrayRef<TypePtr> input_tuple_types = input_arg.type()->castRaw<TupleType>()->elements();
  if (forward_args.size() == 1) {
    // check for empty forward case
    TORCH_CHECK(
        input_tuple_types.size() == 0,
        hook_id,
        "was expecting Tuple[()] as the input type. Received type: '",
        input_arg.type()->annotation_str(),
        "'.\n",
        hook_err_msg
      );
  } else {
    // check input tuple for correct size and correct contained types
    TORCH_CHECK(
        input_tuple_types.size() == forward_args.size() - 1,
        hook_id,
        "has the wrong number of contained types for the",
        " input argument's Tuple. Received type: '",
        input_arg.type()->annotation_str(),
        "'.\n",
        hook_err_msg
    );

    for (int i = 1; i < forward_args.size(); ++i) {
      if (*forward_args[i].type() != *input_tuple_types[i - 1]) {
        TORCH_CHECK(
            false,
            hook_id,
            "has the wrong inner types for the input tuple argument. Received type: '",
            input_arg.type()->annotation_str(),
            "'.\n",
            hook_err_msg
        );
      }
    }
  }
}

void ClassType::checkForwardPreHookSchema(
    int pre_hook_idx,
    const FunctionSchema& pre_hook_schema) const {
  const torch::jit::Function* pre_hook = forward_pre_hooks_[pre_hook_idx];
  std::string hook_id =
      "Pre-hook '" + pre_hook->name() + "' on module '" + name()->name() + "' ";
  std::string pre_hook_err_msg = getForwardPreHookErrorMessage(pre_hook_idx) + "\n";

  // Pre-hooks are expecting two inputs: self, and a Tuple containing the
  // non-self arguments passed to Forward
  TORCH_CHECK(
      pre_hook_schema.arguments().size() == 2,
      hook_id,
      "was expected to only have exactly 2 inputs but it had ",
      pre_hook_schema.arguments().size(),
      " inputs. ",
      pre_hook_err_msg
   );

  const FunctionSchema& forward_schema = getMethod("forward").getSchema();
  const std::vector<Argument>& forward_args = forward_schema.arguments();
  checkForwardHookInputArguments(forward_schema, pre_hook_schema, hook_id, pre_hook_err_msg);

  // check return type, expected to be either None, the same type as the input,
  // or the contained single type if the input was a tuple containing a single
  // type.
  TORCH_CHECK(
            pre_hook_schema.returns().size() != 0,
            hook_id,
            "is missing a return annotation. Return annotations are required, please add one.\n",
            pre_hook_err_msg
  );
  const Argument return_arg = pre_hook_schema.returns()[0];
  std::string wrong_type_returned_err_msg = hook_id +
<<<<<<< HEAD
      "returned the wrong type of: '" + return_arg.type()->annotation_str() +
      "'.";
=======
      "returned the wrong type of: '" +
      return_arg.type()->annotation_str() + "'.";
>>>>>>> 2d36b30a

  if (return_arg.type()->kind() == NoneType::get()->kind()) {
    return;
  }
  if (forward_args.size() == 2 && *forward_args[1].type() == *return_arg.type()) {
<<<<<<< HEAD
    // TORCH_CHECK below is for the edge case where forward's input is a tuple
    // and the pre-hook returns a matching tuple. Eager doesn't support this-
    // the working eager return for a tuple type is the forward's input tuple
    // wrapped inside of another tuple.
=======
    // TORCH_CHECK below is for the edge case where forward's input is a tuple and the
    // pre-hook returns a matching tuple. Eager doesn't support this- the working eager return
    // for a tuple type is the forward's input tuple wrapped inside of another tuple.
>>>>>>> 2d36b30a
    TORCH_CHECK(
        return_arg.type()->cast<TupleType>() == nullptr,
        wrong_type_returned_err_msg,
        " When forward has a single tuple input argument, the return needs",
        " to be 'None' or a nested tuple containing forward's input tuple",
        " argument as in: 'Tuple[",
        forward_args[1].type()->annotation_str(),
        "]'.\n",
        pre_hook_err_msg
    );
    return;
  }
  // return can only be tuple of nested types now
  // check to make sure return is of tuple type
  TORCH_CHECK(
      return_arg.type()->cast<TupleType>() != nullptr,
      wrong_type_returned_err_msg,
      pre_hook_err_msg
  );
  const at::ArrayRef<TypePtr> return_tuple_types =
      return_arg.type()->castRaw<TupleType>()->elements();
  // check for edge case of Tuple[()] for when forward has no arguments
  if (forward_args.size() == 1) {
    TORCH_CHECK(
        return_tuple_types.size() == 0,
        wrong_type_returned_err_msg,
        " Was expecting either 'None' or 'Tuple[()]' since forward had ",
        "no arguments.\n",
        pre_hook_err_msg
    );
    return;
  }

  // check that tuple has proper number of contained types
  TORCH_CHECK(
      return_tuple_types.size() == forward_args.size() - 1,
      wrong_type_returned_err_msg,
      " The returned tuple contains the wrong number of contained types.\n",
      pre_hook_err_msg
  );
  // check that contained types match forward types
  for (int i = 1; i < forward_args.size(); ++i) {
    if (*forward_args[i].type() != *return_tuple_types[i - 1]) {
      TORCH_CHECK(
          false,
          wrong_type_returned_err_msg,
          " The returned tuple contains the wrong inner types.\n",
          pre_hook_err_msg);
    }
  }
}

void ClassType::checkForwardHookSchema(
<<<<<<< HEAD
    int hook_idx,
    const FunctionSchema& hook_schema) const {
=======
      int hook_idx,
      const FunctionSchema& hook_schema) const {
>>>>>>> 2d36b30a
  const torch::jit::Function* hook = forward_hooks_[hook_idx];
  std::string hook_id =
      "Hook '" + hook->name() + "' on module '" + name()->name() + "' ";
  std::string hook_err_msg = getForwardHookErrorMessage(hook_idx) + "\n";
  // Hooks are expecting three inputs: self, a Tuple containing the non-self
  // arguments passed to Forward, and the output of either Forward or the
  // previous hook
  TORCH_CHECK(
      hook_schema.arguments().size() == 3,
      hook_id,
      "was expected to only have exactly 3 inputs but it had ",
      hook_schema.arguments().size(),
      " inputs. ",
      hook_err_msg
  );

  const FunctionSchema& forward_schema = getMethod("forward").getSchema();
  checkForwardHookInputArguments(forward_schema, hook_schema, hook_id, hook_err_msg);

  // check output tuple
  const Argument& prev_output = (hook_idx == 0)
            ? forward_schema.returns()[0]
            : forward_hooks_[hook_idx - 1]->getSchema().returns()[0];
  const Argument return_arg = hook_schema.arguments()[2];

  // output tuple needs to match prev_output's return exactly
  TORCH_CHECK(
      *prev_output.type() == *return_arg.type(),
      hook_id,
      "has the wrong type for the output argument. Received type: '",
      return_arg.type()->annotation_str(),
      "'. Expected type: '",
      prev_output.type()->annotation_str(),
      "'.\n",
      hook_err_msg
  );
}

torch::jit::Function* ClassType::findMethod(const std::string& name) const {
  for (auto method : methods_) {
    if (name == method->name()) {
      return method;
    }
  }
  return nullptr;
}
torch::jit::Function& ClassType::getMethod(const std::string& name) const {
  auto method = findMethod(name);

  if (!method) {
    if (findOverloadedMethod(name).size() == 1) {
      method = findOverloadedMethod(name)[0];
    }
  }

  if (!method) {
    method = getMangledOverloadedMethod(name);
  }

  TORCH_CHECK(
      method != nullptr,
      "Couldn't find method: '",
      name,
      "' on class: '",
      repr_str(),
      "'");
  return *method;
}

std::vector<torch::jit::Function*> ClassType::findOverloadedMethod(
    const std::string& name) const {
  if (overloaded_methods_.find(name) != overloaded_methods_.end()) {
    return overloaded_methods_.find(name)->second;
  }
  return std::vector<torch::jit::Function*>();
}

torch::jit::Function* ClassType::getMangledOverloadedMethod(
    const std::string& name) const {
  if (mangled_to_function_.find(name) != mangled_to_function_.end()) {
    return mangled_to_function_.find(name)->second;
  }
  return nullptr;
}

// std::vector<torch::jit::Function*> ClassType::getOverloadedMethod(const
// std::string& name) const {
//   auto methods = findOverloadedMethod(name);
//   TORCH_CHECK(
//       methods.size() != 0,
//       "Couldn't find overloaded method: '",
//       name,
//       "' on class: '",
//       repr_str(),
//       "'");

//   return methods;
// }

torch::jit::Function* ClassType::findHook(const std::string& name) const {
  auto hook = findForwardHook(name);
  if (hook == nullptr) {
    hook = findForwardPreHook(name);
  }
  return hook;
}

torch::jit::Function& ClassType::getHook(const std::string& name) const {
  torch::jit::Function* function = findHook(name);
  TORCH_CHECK(
      function != nullptr,
      "Couldn't find: '",
      name,
      "' on class: '",
      repr_str(),
      "'as forward hook or forward pre_hook.");
  return *function;
}

bool ClassType::hasMethod(const std::string& name) const {
  return findMethod(name) != nullptr;
}

void ClassType::addStaticMethod(torch::jit::Function* method) {
  TORCH_CHECK(
      findStaticMethod(method->name()) == nullptr &&
          findMethod(method->name()) == nullptr, "Can't redefine method: ",
      method->name(),
      " on class: ",
      repr_str());
  staticmethods_.emplace_back(method);
}

torch::jit::Function* ClassType::findStaticMethod(const std::string& name) const {
  for (auto method : staticmethods_) {
    if (name == method->name()) {
      return method;
    }
  }
  return nullptr;
}

void ClassType::unsafeRemoveMethod(const std::string& name) {
  size_t slot = 0;
  for (auto method : methods_) {
    if (method->name() == name) {
      methods_.erase(methods_.begin() + slot);
      return;
    }
    slot++;
  }
  TORCH_CHECK(
      false,
      "Can't delete undefined method ",
      name,
      " on class: ",
      repr_str());
}

ClassTypePtr ClassType::refine(at::ArrayRef<TypePtr> refined_slots) const {
  auto ptr = ClassType::create(name(), compilation_unit_, is_module());
  AT_ASSERT(numAttributes() == refined_slots.size());
  for (size_t i = 0; i < attributes_.size(); ++i) {
    AT_ASSERT(refined_slots[i]->isSubtypeOf(attributes_[i].getType()));
    ptr->addAttribute(attributes_[i].getName(), refined_slots[i], (attributes_[i].getKind() == AttributeKind::PARAMETER),
    (attributes_[i].getKind() == AttributeKind::BUFFER));
  }
  // Copy methods over
  for (const auto& method : methods()) {
    ptr->addMethod(method);
  }
  return ptr;
}

bool ClassType::isSubtypeOfExt(const TypePtr& rhs, std::ostream* why_not) const {
  if (rhs->cast<AnyClassType>()) {
    return true;
  }
  // to improve performance, this check can be cached
  if (auto iface = rhs->cast<InterfaceType>()) {
    // ClassType is not a subtype of InterfaceType if the InterfaceType is a
    // Module Interface Type but the Class Type is not a Module Class Type
    if (!is_module() && iface->is_module()) {
      if (why_not) {
        *why_not << "Class '" << repr_str() << "' is not a subtype of "
                 << "the module interface '" << rhs->repr_str()
                 << "' , only ScriptModule class can be subtype of module"
                 << " interface.\n";
      }
      return false;
    }
    for (const FunctionSchema& schema : iface->methods()) {
      auto self_method = findMethod(schema.name());
      if (!self_method) {
        if (why_not) {
          *why_not << "Class '" << repr_str() << "' does not have method '"
                   << schema.name() << "' but '" << rhs->repr_str()
                   << "' does.\n";
        }
        return false;
      }
      if (!self_method->getSchema().isSubtypeOf(
              schema, /*is_method=*/true, why_not)) {
        if (why_not) {
          *why_not << "Method on class '" << repr_str()
                   << "' (1) is not compatible with interface '"
                   << rhs->repr_str() << "' (2)\n"
                   << "  (1) " << self_method->getSchema() << "\n"
                   << "  (2) " << schema << "\n";
        }
        return false;
      }
    }
    return true;
  }
  return Type::isSubtypeOfExt(rhs, why_not);
}

FunctionType::FunctionType(torch::jit::Function* function)
  : NamedType(TypeKind::FunctionType, function->qualname()),
    function_(function) {}

bool InterfaceType::isSubTypeImpl(
    const InterfaceType& lhs,
    const InterfaceType& rhs,
    std::ostream* why_not) {
  if (!lhs.is_module() && rhs.is_module()) {
    if (why_not) {
      *why_not << "Interface '" << lhs.repr_str() << "' is not a subtype of "
               << "the module interface '" << rhs.repr_str() << "'.\n";
    }
    return false;
  }
    for (const FunctionSchema& schema : *rhs.methods_) {
      auto self_schema = lhs.getMethod(schema.name());
      if (!self_schema) {
        if (why_not) {
          *why_not << "Interface '" << lhs.repr_str()
                   << "' does not have method '" << schema.name() << "' but interface '"
                   << rhs.repr_str() << "' does.\n";
        }
        return false;
      }
      if (!self_schema->isSubtypeOf(schema, /*is_method=*/true, why_not)) {
        if (why_not) {
          *why_not << "Method on interface '" << lhs.repr_str()
                   << "' (1) is not compatible with interface '"
                   << rhs.repr_str() << "' (2)\n"
                   << "  (1) " << *self_schema << "\n"
                   << "  (2) " << schema << "\n";
          return false;
        }
        return false;
      }
    }
    return true;
}

bool InterfaceType::isSubtypeOfExt(const TypePtr& rhs, std::ostream* why_not) const {
  // to improve performance this check can be cached
  if (auto iface = rhs->cast<InterfaceType>()) {
    return isSubTypeImpl(*this, *iface, why_not);
  }
  return Type::isSubtypeOfExt(rhs, why_not);
}

const FunctionSchema* InterfaceType::getMethod(const std::string& name) const {
  for (const FunctionSchema& method : *methods_) {
    if (method.name() == name) {
      return &method;
    }
  }
  return nullptr;
}
void InterfaceType::addMethod(FunctionSchema schema) {
  methods_->emplace_back(std::move(schema));
}
InterfaceType::InterfaceType(QualifiedName name, bool is_module)
    : NamedType(InterfaceType::Kind, std::move(name)),
      methods_(std::make_shared<std::vector<FunctionSchema>>()),
      is_module_(is_module) {}

InterfaceType::~InterfaceType() = default;

ClassTypePtr ClassType::create(
    c10::optional<QualifiedName> qualifiedName,
    std::weak_ptr<CompilationUnit> cu,
    bool is_module,
    std::string doc_string) {
  return ClassTypePtr(
      new ClassType(std::move(qualifiedName), std::move(cu), is_module, std::move(doc_string)));
}

ClassType::ClassType(
    c10::optional<QualifiedName> name,
    std::weak_ptr<CompilationUnit> cu,
    bool is_module = false,
    std::string doc_string = "")
    : NamedType(TypeKind::ClassType, std::move(name)),
      compilation_unit_(std::move(cu)),
      isModule_(is_module),
      doc_string_(std::move(doc_string)) {}

const std::vector<torch::jit::Function*>& ClassType::methods() const {
  return methods_;
}

void ClassType::checkNotExist(const std::string& name, const std::string& what) const {
  // Check no overlap with existing constants
  for (size_t i = 0; i < constantNames_.size(); ++i) {
    TORCH_CHECK(
        name != constantNames_[i],
        "attempting to add ",
        what,
        " '",
        name,
        "' to ",
        repr_str(),
        " but a constant field of the same name already exists with value ",
        constantValues_[i]);
  }

  // Check no overlap with existing attributes
  for (size_t i = 0; i < attributes_.size(); ++i) {
    TORCH_CHECK(
        name != attributes_[i].getName(),
        "attempting to add ",
        what,
        " '",
        name,
        "' to ",
        repr_str(),
        " but an attribute field of the same name already exists with type ",
        attributes_[i].getType()->repr_str());
  }
}

void ClassType::addAttribute(ClassAttribute classAttribute) {
    attributes_.push_back(classAttribute);
    attributeTypes_.push_back(classAttribute.getType());
    AT_ASSERT(attributes_.size() == attributeTypes_.size());
}

size_t ClassType::addAttribute(
    const std::string& name,
    const TypePtr& type,
    bool is_parameter,
    bool is_buffer) {
  if (is_parameter && is_buffer){
    TORCH_INTERNAL_ASSERT(false, "Attribute cannot be both a parameter and a buffer!");
  }

  std::string what = is_parameter ? "parameter" : "attribute";
  what += (is_buffer? "buffer" : "not buffer");
  checkNotExist(name, what);

  size_t slot = attributes_.size();

  AttributeKind kind = AttributeKind::REGULAR_ATTRIBUTE;
  if (is_parameter) {
    kind = AttributeKind::PARAMETER;
  } else if (is_buffer) {
    kind = AttributeKind::BUFFER;
  }

  ClassAttribute ClassAttribute(kind, type, name);

  addAttribute(ClassAttribute);

  if (is_parameter || is_buffer) {
    TORCH_INTERNAL_ASSERT(is_module(), "adding a parameter or buffer to a non module");
    TORCH_CHECK(
        (type->kind() == TensorType::Kind) ||
            (type->kind() == OptionalType::Kind &&
            type->expectRef<OptionalType>().getElementType()->kind() ==
                TensorType::Kind) ||
            (type->kind() == NoneType::Kind),
        "Expecting parameter or buffer to have either None, Tensor or Optional[Tensor] type, but got: ",
        toString(type));
  }

  return slot;
}

void ClassType::unsafeRemoveAttribute(const std::string& name) {
  auto slot = getAttributeSlot(name);
  attributes_.erase(attributes_.begin() + slot);
  attributeTypes_.erase(attributeTypes_.begin() + slot);
  AT_ASSERT(attributes_.size() == attributeTypes_.size());
}

void ClassType::unsafeChangeAttributeType(const std::string& name, TypePtr new_ty) {
  auto slot = getAttributeSlot(name);
  auto old_attr_info = attributes_[slot];
  AT_ASSERT(old_attr_info.getKind() == AttributeKind::REGULAR_ATTRIBUTE);
  attributes_[slot] = ClassAttribute(old_attr_info.getKind(), new_ty, old_attr_info.getName());
  attributeTypes_[slot] = new_ty;
}

size_t ClassType::addConstant(const std::string& name, const IValue& value) {
  checkNotExist(name, "constant");
  size_t slot = constantNames_.size();
  constantNames_.push_back(name);
  constantValues_.push_back(value);
  return slot;
}

IValue ClassType::getConstant(const std::string& name) const {
  const auto& v = findConstant(name);
  TORCH_CHECK(
      v.has_value(),
      repr_str(),
      " does not have a constant field with name '",
      name,
      "'");
  return *v;
}

IValue ClassType::getConstant(size_t slot) const {
  TORCH_INTERNAL_ASSERT(constantNames_.size() == constantValues_.size());
  TORCH_CHECK(
      slot < constantValues_.size(),
      repr_str(),
      " does not have a constant slot of index ",
      slot);
  return constantValues_[slot];
}

c10::optional<IValue> ClassType::findConstant(const std::string& name) const {
  TORCH_INTERNAL_ASSERT(constantNames_.size() == constantValues_.size());
  size_t pos = 0;
  for (const auto& c : constantNames_) {
    if (name == c) {
      break;
    }
    ++pos;
  }

  if (pos >= constantNames_.size()) {
    return c10::nullopt;
  }
  return constantValues_[pos];
}

void ClassType::unsafeRemoveConstant(const std::string& name) {
  auto slot = getConstantSlot(name);
  constantNames_.erase(constantNames_.begin() + slot);
  constantValues_.erase(constantValues_.begin() + slot);
}

std::shared_ptr<CompilationUnit> ClassType::compilation_unit() {
  auto cu = compilation_unit_.lock();
  return cu;
}

std::shared_ptr<const CompilationUnit> ClassType::compilation_unit() const {
  auto cu = compilation_unit_.lock();
  return cu;
}

c10::optional<ClassType::Property> ClassType::getProperty(const std::string& name) {
  for (auto& prop : properties_) {
    if (name == prop.name) {
      return prop;
    }
  }

  return c10::nullopt;
}

void ClassType::addProperty(const std::string& name, torch::jit::Function* getter, torch::jit::Function* setter) {
  TORCH_INTERNAL_ASSERT(!getProperty(name), "Property named ", name, " already exists!");
  properties_.push_back({name, getter, setter});
}


static bool containsAny(const TypePtr& type) {
  std::vector<TypePtr> to_scan = { type };
  while (!to_scan.empty()) {
    const auto typ = to_scan.back();
    to_scan.pop_back();
    if (typ->kind() == AnyType::Kind) {
      return true;
    }
    for (const TypePtr& sub : typ->containedTypes()) {
      to_scan.emplace_back(sub);
    }
  }
  return false;
}

void checkNoAny(const Type& base, const char* what, const std::string& attrname, const TypePtr& attrtype) {
  TORCH_CHECK(
      !containsAny(attrtype),
      "attempting to add ",
      what,
      " '",
      attrname,
      "' of type ",
      attrtype->repr_str(),
      " to '",
      base.repr_str(),
      "' but it contains an Any type. Any types cannot be members of modules, classes, or named tuples.");
}

SymbolicShape SymbolicShape::merge(const SymbolicShape& other) const {
  if (!dims_ || !other.dims_ || dims_->size() != other.dims_->size()) {
    return SymbolicShape();
  }
  std::vector<ShapeSymbol> dims;
  for (size_t i = 0, n = dims_->size(); i < n; i++) {
    dims.push_back(merge_primitive((*dims_)[i], (*other.dims_)[i]));
  }
  return SymbolicShape(std::move(dims));
}

bool EnumType::isSubtypeOfExt(const TypePtr& rhs, std::ostream* why_not) const {
  return rhs->kind() == TypeKind::AnyType ||
      rhs->kind() == TypeKind::AnyEnumType || *this == *rhs;
}

} // namespace c10<|MERGE_RESOLUTION|>--- conflicted
+++ resolved
@@ -1141,13 +1141,8 @@
   std::string single_output = "";
   if (forward_args.size() == 2 &&
       forward_args[1].type()->cast<TupleType>() == nullptr) {
-<<<<<<< HEAD
-    // if the output type is a single tuple, it needs to be wrapped in an outer
-    // tuple to match eager's behavior
-=======
     // if the output type is a single tuple, it needs to be wrapped in an outer tuple
     // to match eager's behavior
->>>>>>> 2d36b30a
     single_output = ", '" + forward_args[1].type()->annotation_str() + "',";
   }
   std::string pre_hook_schema =
@@ -1157,16 +1152,9 @@
       pre_hook_name + "' on module '" + name()->name() +
       "'. If you did not want to script this pre-hook remove it from the "
       "original NN module before scripting. Pre-hooks for module '" +
-<<<<<<< HEAD
-      name()->name() +
-      "' are expected to have the following signature: " + pre_hook_schema +
-      " with a return type of either 'None'" + single_output + " or 'Tuple[" +
-      input_types + "]'.";
-=======
       name()->name() + "' are expected to have the following signature: "
       + pre_hook_schema + " with a return type of either 'None'" +
       single_output + " or 'Tuple[" + input_types + "]'.";
->>>>>>> 2d36b30a
   return return_string;
 }
 
@@ -1185,13 +1173,8 @@
   std::string hook_schema = hook_name + "(self, input: Tuple[" +
                             input_types + "], output: " + output_types + ")";
   std::string return_string =
-<<<<<<< HEAD
-      "This error occured while scripting the forward hook '" + hook_name +
-      "' on module " + name()->name() +
-=======
       "This error occured while scripting the forward hook '"
       + hook_name + "' on module " + name()->name() +
->>>>>>> 2d36b30a
       ". If you did not want to script this hook remove it from" +
       " the original NN module before scripting. This hook was" +
       " expected to have the following signature: " + hook_schema +
@@ -1217,12 +1200,8 @@
       "expected the input argument to be typed as a Tuple but found type: '",
       input_arg.type()->annotation_str(),
       "' instead.\n",
-<<<<<<< HEAD
-      hook_err_msg);
-=======
       hook_err_msg
    );
->>>>>>> 2d36b30a
 
   const at::ArrayRef<TypePtr> input_tuple_types = input_arg.type()->castRaw<TupleType>()->elements();
   if (forward_args.size() == 1) {
@@ -1296,28 +1275,16 @@
   );
   const Argument return_arg = pre_hook_schema.returns()[0];
   std::string wrong_type_returned_err_msg = hook_id +
-<<<<<<< HEAD
-      "returned the wrong type of: '" + return_arg.type()->annotation_str() +
-      "'.";
-=======
       "returned the wrong type of: '" +
       return_arg.type()->annotation_str() + "'.";
->>>>>>> 2d36b30a
 
   if (return_arg.type()->kind() == NoneType::get()->kind()) {
     return;
   }
   if (forward_args.size() == 2 && *forward_args[1].type() == *return_arg.type()) {
-<<<<<<< HEAD
-    // TORCH_CHECK below is for the edge case where forward's input is a tuple
-    // and the pre-hook returns a matching tuple. Eager doesn't support this-
-    // the working eager return for a tuple type is the forward's input tuple
-    // wrapped inside of another tuple.
-=======
     // TORCH_CHECK below is for the edge case where forward's input is a tuple and the
     // pre-hook returns a matching tuple. Eager doesn't support this- the working eager return
     // for a tuple type is the forward's input tuple wrapped inside of another tuple.
->>>>>>> 2d36b30a
     TORCH_CHECK(
         return_arg.type()->cast<TupleType>() == nullptr,
         wrong_type_returned_err_msg,
@@ -1371,13 +1338,8 @@
 }
 
 void ClassType::checkForwardHookSchema(
-<<<<<<< HEAD
-    int hook_idx,
-    const FunctionSchema& hook_schema) const {
-=======
       int hook_idx,
       const FunctionSchema& hook_schema) const {
->>>>>>> 2d36b30a
   const torch::jit::Function* hook = forward_hooks_[hook_idx];
   std::string hook_id =
       "Hook '" + hook->name() + "' on module '" + name()->name() + "' ";
